/* This file is generated by TestGenerator, any edits will be overwritten by the next generation. */
package org.antlr.v4.test.runtime.python3;

import org.junit.Ignore;
import org.junit.Test;
import static org.junit.Assert.*;

@SuppressWarnings("unused")
public class TestSemPredEvalParser extends BasePython3Test {

	/* This file and method are generated by TestGenerator, any edits will be overwritten by the next generation. */
	@Test
	public void test2UnpredicatedAlts() throws Exception {
		mkdir(tmpdir);

		StringBuilder grammarBuilder = new StringBuilder(276);
		grammarBuilder.append("grammar T;\n");
		grammarBuilder.append("s : {self._interp.predictionMode =  PredictionMode.LL_EXACT_AMBIG_DETECTION} a ';' a; // do 2x: once in ATN, next in DFA\n");
		grammarBuilder.append("a : ID {print(\"alt 1\")}\n");
		grammarBuilder.append("  | ID {print(\"alt 2\")}\n");
		grammarBuilder.append("  | {False}? ID {print(\"alt 3\")}\n");
		grammarBuilder.append("  ;\n");
		grammarBuilder.append("ID : 'a'..'z'+ ;\n");
		grammarBuilder.append("INT : '0'..'9'+;\n");
		grammarBuilder.append("WS : (' '|'\\n') -> skip ;");
		String grammar = grammarBuilder.toString();


		String input ="x; y";
		String found = execParser("T.g4", grammar, "TParser", "TLexer", "TListener", "TVisitor", "s", input, true);

		assertEquals(
			"alt 1\n" +
			"alt 1\n", found);

		assertEquals(
			"line 1:0 reportAttemptingFullContext d=0 (a), input='x'\n" +
			"line 1:0 reportAmbiguity d=0 (a): ambigAlts={1, 2}, input='x'\n" +
			"line 1:3 reportAttemptingFullContext d=0 (a), input='y'\n" +
			"line 1:3 reportAmbiguity d=0 (a): ambigAlts={1, 2}, input='y'\n", this.stderrDuringParse);

	}

	/* This file and method are generated by TestGenerator, any edits will be overwritten by the next generation. */
	@Test
	public void test2UnpredicatedAltsAndOneOrthogonalAlt() throws Exception {
		mkdir(tmpdir);

		StringBuilder grammarBuilder = new StringBuilder(321);
		grammarBuilder.append("grammar T;\n");
		grammarBuilder.append("s : {self._interp.predictionMode =  PredictionMode.LL_EXACT_AMBIG_DETECTION} a ';' a ';' a;\n");
		grammarBuilder.append("a : INT {print(\"alt 1\")}\n");
		grammarBuilder.append("  | ID {print(\"alt 2\")} // must pick this one for ID since pred is false\n");
		grammarBuilder.append("  | ID {print(\"alt 3\")}\n");
		grammarBuilder.append("  | {False}? ID {print(\"alt 4\")}\n");
		grammarBuilder.append("  ;\n");
		grammarBuilder.append("ID : 'a'..'z'+ ;\n");
		grammarBuilder.append("INT : '0'..'9'+;\n");
		grammarBuilder.append("WS : (' '|'\\n') -> skip ;");
		String grammar = grammarBuilder.toString();


		String input ="34; x; y";
		String found = execParser("T.g4", grammar, "TParser", "TLexer", "TListener", "TVisitor", "s", input, true);

		assertEquals(
			"alt 1\n" +
			"alt 2\n" +
			"alt 2\n", found);

		assertEquals(
			"line 1:4 reportAttemptingFullContext d=0 (a), input='x'\n" +
			"line 1:4 reportAmbiguity d=0 (a): ambigAlts={2, 3}, input='x'\n" +
			"line 1:7 reportAttemptingFullContext d=0 (a), input='y'\n" +
			"line 1:7 reportAmbiguity d=0 (a): ambigAlts={2, 3}, input='y'\n", this.stderrDuringParse);

	}

	/* This file and method are generated by TestGenerator, any edits will be overwritten by the next generation. */
	@Test
	public void testActionHidesPreds() throws Exception {
		mkdir(tmpdir);

		StringBuilder grammarBuilder = new StringBuilder(212);
		grammarBuilder.append("grammar T;\n");
		grammarBuilder.append("@parser::members {i = 0}\n");
		grammarBuilder.append("s : a+ ;\n");
		grammarBuilder.append("a : {self.i = 1} ID {self.i == 1}? {print(\"alt 1\")}\n");
		grammarBuilder.append("  | {self.i = 2} ID {self.i == 2}? {print(\"alt 2\")}\n");
		grammarBuilder.append("  ;\n");
		grammarBuilder.append("ID : 'a'..'z'+ ;\n");
		grammarBuilder.append("INT : '0'..'9'+;\n");
		grammarBuilder.append("WS : (' '|'\\n') -> skip ;");
		String grammar = grammarBuilder.toString();


		String input ="x x y";
		String found = execParser("T.g4", grammar, "TParser", "TLexer", "TListener", "TVisitor", "s", input, false);

		assertEquals(
			"alt 1\n" +
			"alt 1\n" +
			"alt 1\n", found);
		assertNull(this.stderrDuringParse);

	}

	/* This file and method are generated by TestGenerator, any edits will be overwritten by the next generation. */
	@Test
	public void testActionsHidePredsInGlobalFOLLOW() throws Exception {
		mkdir(tmpdir);

		StringBuilder grammarBuilder = new StringBuilder(277);
		grammarBuilder.append("grammar T;\n");
		grammarBuilder.append("@parser::members {\n");
		grammarBuilder.append("def pred(self, v):\n");
		grammarBuilder.append("	print('eval=' + str(v).lower())\n");
		grammarBuilder.append("	return v\n");
		grammarBuilder.append("\n");
		grammarBuilder.append("}\n");
		grammarBuilder.append("s : e {} {self.pred(True)}? {print(\"parse\")} '!' ;\n");
		grammarBuilder.append("t : e {} {self.pred(False)}? ID ;\n");
		grammarBuilder.append("e : ID | ; // non-LL(1) so we use ATN\n");
		grammarBuilder.append("ID : 'a'..'z'+ ;\n");
		grammarBuilder.append("INT : '0'..'9'+;\n");
		grammarBuilder.append("WS : (' '|'\\n') -> skip ;");
		String grammar = grammarBuilder.toString();


		String input ="a!";
		String found = execParser("T.g4", grammar, "TParser", "TLexer", "TListener", "TVisitor", "s", input, false);

		assertEquals(
			"eval=true\n" +
			"parse\n", found);
		assertNull(this.stderrDuringParse);

	}

	/* This file and method are generated by TestGenerator, any edits will be overwritten by the next generation. */
	@Test
	public void testAtomWithClosureInTranslatedLRRule() throws Exception {
		mkdir(tmpdir);

		StringBuilder grammarBuilder = new StringBuilder(94);
		grammarBuilder.append("grammar T;\n");
		grammarBuilder.append("start : e[0] EOF;\n");
		grammarBuilder.append("e[int _p]\n");
		grammarBuilder.append("    :   ( 'a' | 'b'+ ) ( {3 >= $_p}? '+' e[4] )*\n");
		grammarBuilder.append("    ;\n");
		String grammar = grammarBuilder.toString();


		String input ="a+b+a";
		String found = execParser("T.g4", grammar, "TParser", "TLexer", "TListener", "TVisitor", "start", input, false);

		assertEquals("", found);
		assertNull(this.stderrDuringParse);

	}

	/* This file and method are generated by TestGenerator, any edits will be overwritten by the next generation. */
	@Test
	public void testDepedentPredsInGlobalFOLLOW() throws Exception {
		mkdir(tmpdir);

		StringBuilder grammarBuilder = new StringBuilder(300);
		grammarBuilder.append("grammar T;\n");
		grammarBuilder.append("@parser::members {\n");
		grammarBuilder.append("def pred(self, v):\n");
		grammarBuilder.append("	print('eval=' + str(v).lower())\n");
		grammarBuilder.append("	return v\n");
		grammarBuilder.append("\n");
		grammarBuilder.append("}\n");
		grammarBuilder.append("s : a[99] ;\n");
		grammarBuilder.append("a[int i] : e {self.pred($i==99)}? {print(\"parse\")} '!' ;\n");
		grammarBuilder.append("b[int i] : e {self.pred($i==99)}? ID ;\n");
		grammarBuilder.append("e : ID | ; // non-LL(1) so we use ATN\n");
		grammarBuilder.append("ID : 'a'..'z'+ ;\n");
		grammarBuilder.append("INT : '0'..'9'+;\n");
		grammarBuilder.append("WS : (' '|'\\n') -> skip ;");
		String grammar = grammarBuilder.toString();


		String input ="a!";
		String found = execParser("T.g4", grammar, "TParser", "TLexer", "TListener", "TVisitor", "s", input, false);

		assertEquals(
			"eval=true\n" +
			"parse\n", found);
		assertNull(this.stderrDuringParse);

	}

	/* This file and method are generated by TestGenerator, any edits will be overwritten by the next generation. */
	@Test
	public void testDependentPredNotInOuterCtxShouldBeIgnored() throws Exception {
		mkdir(tmpdir);

		StringBuilder grammarBuilder = new StringBuilder(256);
		grammarBuilder.append("grammar T;\n");
		grammarBuilder.append("s : b[2] ';' |  b[2] '.' ; // decision in s drills down to ctx-dependent pred in a;\n");
		grammarBuilder.append("b[int i] : a[i] ;\n");
		grammarBuilder.append("a[int i]\n");
		grammarBuilder.append("  : {$i==1}? ID {print(\"alt 1\")}\n");
		grammarBuilder.append("    | {$i==2}? ID {print(\"alt 2\")}\n");
		grammarBuilder.append("    ;\n");
		grammarBuilder.append("ID : 'a'..'z'+ ;\n");
		grammarBuilder.append("INT : '0'..'9'+;\n");
		grammarBuilder.append("WS : (' '|'\\n') -> skip ;\n");
		String grammar = grammarBuilder.toString();


		String input ="a;";
		String found = execParser("T.g4", grammar, "TParser", "TLexer", "TListener", "TVisitor", "s", input, false);

		assertEquals("alt 2\n", found);
		assertNull(this.stderrDuringParse);

	}

	/* This file and method are generated by TestGenerator, any edits will be overwritten by the next generation. */
	@Test
	public void testDisabledAlternative() throws Exception {
		mkdir(tmpdir);

		StringBuilder grammarBuilder = new StringBuilder(121);
		grammarBuilder.append("grammar T;\n");
		grammarBuilder.append("cppCompilationUnit : content+ EOF;\n");
		grammarBuilder.append("content: anything | {False}? .;\n");
		grammarBuilder.append("anything: ANY_CHAR;\n");
		grammarBuilder.append("ANY_CHAR: [_a-zA-Z0-9];");
		String grammar = grammarBuilder.toString();


		String input ="hello";
		String found = execParser("T.g4", grammar, "TParser", "TLexer", "TListener", "TVisitor", "cppCompilationUnit", input, false);

		assertEquals("", found);
		assertNull(this.stderrDuringParse);

	}

	/* This file and method are generated by TestGenerator, any edits will be overwritten by the next generation. */
	@Test
	public void testIndependentPredNotPassedOuterCtxToAvoidCastException() throws Exception {
		mkdir(tmpdir);

		StringBuilder grammarBuilder = new StringBuilder(169);
		grammarBuilder.append("grammar T;\n");
		grammarBuilder.append("s : b ';' |  b '.' ;\n");
		grammarBuilder.append("b : a ;\n");
		grammarBuilder.append("a\n");
		grammarBuilder.append("  : {False}? ID {print(\"alt 1\")}\n");
		grammarBuilder.append("  | {True}? ID {print(\"alt 2\")}\n");
		grammarBuilder.append(" ;\n");
		grammarBuilder.append("ID : 'a'..'z'+ ;\n");
		grammarBuilder.append("INT : '0'..'9'+;\n");
		grammarBuilder.append("WS : (' '|'\\n') -> skip ;");
		String grammar = grammarBuilder.toString();


		String input ="a;";
		String found = execParser("T.g4", grammar, "TParser", "TLexer", "TListener", "TVisitor", "s", input, false);

		assertEquals("alt 2\n", found);
		assertNull(this.stderrDuringParse);

	}

	/* This file and method are generated by TestGenerator, any edits will be overwritten by the next generation. */
	@Test
	public void testNoTruePredsThrowsNoViableAlt() throws Exception {
		mkdir(tmpdir);

		StringBuilder grammarBuilder = new StringBuilder(157);
		grammarBuilder.append("grammar T;\n");
		grammarBuilder.append("s : a a;\n");
		grammarBuilder.append("a : {False}? ID INT {print(\"alt 1\")}\n");
		grammarBuilder.append("  | {False}? ID INT {print(\"alt 2\")}\n");
		grammarBuilder.append("  ;\n");
		grammarBuilder.append("ID : 'a'..'z'+ ;\n");
		grammarBuilder.append("INT : '0'..'9'+;\n");
		grammarBuilder.append("WS : (' '|'\\n') -> skip ;");
		String grammar = grammarBuilder.toString();


		String input ="y 3 x 4";
		String found = execParser("T.g4", grammar, "TParser", "TLexer", "TListener", "TVisitor", "s", input, false);

		assertEquals("", found);

		assertEquals("line 1:0 no viable alternative at input 'y'\n", this.stderrDuringParse);

	}

	/* This file and method are generated by TestGenerator, any edits will be overwritten by the next generation. */
	@Test
	public void testOrder() throws Exception {
		mkdir(tmpdir);

		StringBuilder grammarBuilder = new StringBuilder(283);
		grammarBuilder.append("grammar T;\n");
		grammarBuilder.append("s : a {} a; // do 2x: once in ATN, next in DFA;\n");
		grammarBuilder.append("// action blocks lookahead from falling off of 'a'\n");
		grammarBuilder.append("// and looking into 2nd 'a' ref. !ctx dependent pred\n");
		grammarBuilder.append("a : ID {print(\"alt 1\")}\n");
		grammarBuilder.append("  | {True}?  ID {print(\"alt 2\")}\n");
		grammarBuilder.append("  ;\n");
		grammarBuilder.append("ID : 'a'..'z'+ ;\n");
		grammarBuilder.append("INT : '0'..'9'+;\n");
		grammarBuilder.append("WS : (' '|'\\n') -> skip ;");
		String grammar = grammarBuilder.toString();


		String input ="x y";
		String found = execParser("T.g4", grammar, "TParser", "TLexer", "TListener", "TVisitor", "s", input, false);

		assertEquals(
			"alt 1\n" +
			"alt 1\n", found);
		assertNull(this.stderrDuringParse);

	}

	/* This file and method are generated by TestGenerator, any edits will be overwritten by the next generation. */
	@Test
	public void testPredFromAltTestedInLoopBack_1() throws Exception {
		mkdir(tmpdir);

		StringBuilder grammarBuilder = new StringBuilder(203);
		grammarBuilder.append("grammar T;\n");
		grammarBuilder.append("file_\n");
		grammarBuilder.append("@after {print($ctx.toStringTree(recog=self))}\n");
		grammarBuilder.append("  : para para EOF ;\n");
		grammarBuilder.append("para: paraContent NL NL ;\n");
		grammarBuilder.append("paraContent : ('s'|'x'|{self._input.LA(2)!=TParser.NL}? NL)+ ;\n");
		grammarBuilder.append("NL : '\\n' ;\n");
		grammarBuilder.append("s : 's' ;\n");
		grammarBuilder.append("X : 'x' ;");
		String grammar = grammarBuilder.toString();


		String input =
			"s\n" +
			"\n" +
			"\n" +
			"x\n";
		String found = execParser("T.g4", grammar, "TParser", "TLexer", "TListener", "TVisitor", "file_", input, true);

		assertEquals("(file_ (para (paraContent s) \\n \\n) (para (paraContent \\n x \\n)) <EOF>)\n", found);

		assertEquals(
			"line 5:0 mismatched input '<EOF>' expecting '\n" +
			"'\n", this.stderrDuringParse);

	}

	/* This file and method are generated by TestGenerator, any edits will be overwritten by the next generation. */
	@Test
	public void testPredFromAltTestedInLoopBack_2() throws Exception {
		mkdir(tmpdir);

		StringBuilder grammarBuilder = new StringBuilder(203);
		grammarBuilder.append("grammar T;\n");
		grammarBuilder.append("file_\n");
		grammarBuilder.append("@after {print($ctx.toStringTree(recog=self))}\n");
		grammarBuilder.append("  : para para EOF ;\n");
		grammarBuilder.append("para: paraContent NL NL ;\n");
		grammarBuilder.append("paraContent : ('s'|'x'|{self._input.LA(2)!=TParser.NL}? NL)+ ;\n");
		grammarBuilder.append("NL : '\\n' ;\n");
		grammarBuilder.append("s : 's' ;\n");
		grammarBuilder.append("X : 'x' ;");
		String grammar = grammarBuilder.toString();


		String input =
			"s\n" +
			"\n" +
			"\n" +
			"x\n" +
			"\n";
		String found = execParser("T.g4", grammar, "TParser", "TLexer", "TListener", "TVisitor", "file_", input, true);

		assertEquals("(file_ (para (paraContent s) \\n \\n) (para (paraContent \\n x) \\n \\n) <EOF>)\n", found);
		assertNull(this.stderrDuringParse);

	}

	/* This file and method are generated by TestGenerator, any edits will be overwritten by the next generation. */
	@Test
	public void testPredTestedEvenWhenUnAmbig_1() throws Exception {
		mkdir(tmpdir);

		StringBuilder grammarBuilder = new StringBuilder(192);
		grammarBuilder.append("grammar T;\n");
		grammarBuilder.append("@parser::members {enumKeyword = True}\n");
		grammarBuilder.append("primary\n");
		grammarBuilder.append("    :   ID {print(\"ID \"+$ID.text)}\n");
		grammarBuilder.append("    |   {not self.enumKeyword}? 'enum' {print(\"enum\")}\n");
		grammarBuilder.append("    ;\n");
		grammarBuilder.append("ID : [a-z]+ ;\n");
		grammarBuilder.append("WS : [ \\t\\n\\r]+ -> skip ;");
		String grammar = grammarBuilder.toString();


		String input ="abc";
		String found = execParser("T.g4", grammar, "TParser", "TLexer", "TListener", "TVisitor", "primary", input, false);

		assertEquals("ID abc\n", found);
		assertNull(this.stderrDuringParse);

	}

	/* This file and method are generated by TestGenerator, any edits will be overwritten by the next generation. */
	@Test
	public void testPredTestedEvenWhenUnAmbig_2() throws Exception {
		mkdir(tmpdir);

		StringBuilder grammarBuilder = new StringBuilder(192);
		grammarBuilder.append("grammar T;\n");
		grammarBuilder.append("@parser::members {enumKeyword = True}\n");
		grammarBuilder.append("primary\n");
		grammarBuilder.append("    :   ID {print(\"ID \"+$ID.text)}\n");
		grammarBuilder.append("    |   {not self.enumKeyword}? 'enum' {print(\"enum\")}\n");
		grammarBuilder.append("    ;\n");
		grammarBuilder.append("ID : [a-z]+ ;\n");
		grammarBuilder.append("WS : [ \\t\\n\\r]+ -> skip ;");
		String grammar = grammarBuilder.toString();


		String input ="enum";
		String found = execParser("T.g4", grammar, "TParser", "TLexer", "TListener", "TVisitor", "primary", input, false);

		assertEquals("", found);

		assertEquals("line 1:0 no viable alternative at input 'enum'\n", this.stderrDuringParse);

	}

	/* This file and method are generated by TestGenerator, any edits will be overwritten by the next generation. */
	@Test
	public void testPredicateDependentOnArg() throws Exception {
		mkdir(tmpdir);

		StringBuilder grammarBuilder = new StringBuilder(189);
		grammarBuilder.append("grammar T;\n");
		grammarBuilder.append("@parser::members {i = 0}\n");
		grammarBuilder.append("s : a[2] a[1];\n");
		grammarBuilder.append("a[int i]\n");
		grammarBuilder.append("  : {$i==1}? ID {print(\"alt 1\")}\n");
		grammarBuilder.append("  | {$i==2}? ID {print(\"alt 2\")}\n");
		grammarBuilder.append("  ;\n");
		grammarBuilder.append("ID : 'a'..'z'+ ;\n");
		grammarBuilder.append("INT : '0'..'9'+;\n");
		grammarBuilder.append("WS : (' '|'\\n') -> skip ;");
		String grammar = grammarBuilder.toString();


		String input ="a b";
		String found = execParser("T.g4", grammar, "TParser", "TLexer", "TListener", "TVisitor", "s", input, false);

		assertEquals(
			"alt 2\n" +
			"alt 1\n", found);
		assertNull(this.stderrDuringParse);

	}

	/* This file and method are generated by TestGenerator, any edits will be overwritten by the next generation. */
	@Test
	public void testPredicateDependentOnArg2() throws Exception {
		mkdir(tmpdir);

		StringBuilder grammarBuilder = new StringBuilder(157);
		grammarBuilder.append("grammar T;\n");
		grammarBuilder.append("@parser::members {i = 0}\n");
		grammarBuilder.append("s : a[2] a[1];\n");
		grammarBuilder.append("a[int i]\n");
		grammarBuilder.append("  : {$i==1}? ID \n");
		grammarBuilder.append("  | {$i==2}? ID \n");
		grammarBuilder.append("  ;\n");
		grammarBuilder.append("ID : 'a'..'z'+ ;\n");
		grammarBuilder.append("INT : '0'..'9'+;\n");
		grammarBuilder.append("WS : (' '|'\\n') -> skip ;");
		String grammar = grammarBuilder.toString();


		String input ="a b";
		String found = execParser("T.g4", grammar, "TParser", "TLexer", "TListener", "TVisitor", "s", input, false);

		assertEquals("", found);
		assertNull(this.stderrDuringParse);

	}

	/* This file and method are generated by TestGenerator, any edits will be overwritten by the next generation. */
	@Test
	public void testPredsInGlobalFOLLOW() throws Exception {
		mkdir(tmpdir);

		StringBuilder grammarBuilder = new StringBuilder(271);
		grammarBuilder.append("grammar T;\n");
		grammarBuilder.append("@parser::members {\n");
		grammarBuilder.append("def pred(self, v):\n");
		grammarBuilder.append("	print('eval=' + str(v).lower())\n");
		grammarBuilder.append("	return v\n");
		grammarBuilder.append("\n");
		grammarBuilder.append("}\n");
		grammarBuilder.append("s : e {self.pred(True)}? {print(\"parse\")} '!' ;\n");
		grammarBuilder.append("t : e {self.pred(False)}? ID ;\n");
		grammarBuilder.append("e : ID | ; // non-LL(1) so we use ATN\n");
		grammarBuilder.append("ID : 'a'..'z'+ ;\n");
		grammarBuilder.append("INT : '0'..'9'+;\n");
		grammarBuilder.append("WS : (' '|'\\n') -> skip ;");
		String grammar = grammarBuilder.toString();


		String input ="a!";
		String found = execParser("T.g4", grammar, "TParser", "TLexer", "TListener", "TVisitor", "s", input, false);

		assertEquals(
			"eval=true\n" +
			"parse\n", found);
		assertNull(this.stderrDuringParse);

	}

	/* This file and method are generated by TestGenerator, any edits will be overwritten by the next generation. */
	@Test
	public void testRewindBeforePredEval() throws Exception {
		mkdir(tmpdir);

		StringBuilder grammarBuilder = new StringBuilder(201);
		grammarBuilder.append("grammar T;\n");
		grammarBuilder.append("s : a a;\n");
		grammarBuilder.append("a : {self._input.LT(1).text==\"x\"}? ID INT {print(\"alt 1\")}\n");
		grammarBuilder.append("  | {self._input.LT(1).text==\"y\"}? ID INT {print(\"alt 2\")}\n");
		grammarBuilder.append("  ;\n");
		grammarBuilder.append("ID : 'a'..'z'+ ;\n");
		grammarBuilder.append("INT : '0'..'9'+;\n");
		grammarBuilder.append("WS : (' '|'\\n') -> skip ;");
		String grammar = grammarBuilder.toString();


		String input ="y 3 x 4";
		String found = execParser("T.g4", grammar, "TParser", "TLexer", "TListener", "TVisitor", "s", input, false);

		assertEquals(
			"alt 2\n" +
			"alt 1\n", found);
		assertNull(this.stderrDuringParse);

	}

	/* This file and method are generated by TestGenerator, any edits will be overwritten by the next generation. */
	@Test
	public void testSimple() throws Exception {
		mkdir(tmpdir);

		StringBuilder grammarBuilder = new StringBuilder(235);
		grammarBuilder.append("grammar T;\n");
		grammarBuilder.append("s : a a a; // do 3x: once in ATN, next in DFA then INT in ATN\n");
		grammarBuilder.append("a : {False}? ID {print(\"alt 1\")}\n");
		grammarBuilder.append("  | {True}?  ID {print(\"alt 2\")}\n");
		grammarBuilder.append("  | INT         {print(\"alt 3\")}\n");
		grammarBuilder.append("  ;\n");
		grammarBuilder.append("ID : 'a'..'z'+ ;\n");
		grammarBuilder.append("INT : '0'..'9'+;\n");
		grammarBuilder.append("WS : (' '|'\\n') -> skip ;");
		String grammar = grammarBuilder.toString();


		String input ="x y 3";
		String found = execParser("T.g4", grammar, "TParser", "TLexer", "TListener", "TVisitor", "s", input, false);

		assertEquals(
			"alt 2\n" +
			"alt 2\n" +
			"alt 3\n", found);
		assertNull(this.stderrDuringParse);

	}

	/* This file and method are generated by TestGenerator, any edits will be overwritten by the next generation. */
	@Test
	public void testSimpleValidate() throws Exception {
		mkdir(tmpdir);

		StringBuilder grammarBuilder = new StringBuilder(150);
		grammarBuilder.append("grammar T;\n");
		grammarBuilder.append("s : a ;\n");
		grammarBuilder.append("a : {False}? ID  {print(\"alt 1\")}\n");
		grammarBuilder.append("  | {True}?  INT {print(\"alt 2\")}\n");
		grammarBuilder.append("  ;\n");
		grammarBuilder.append("ID : 'a'..'z'+ ;\n");
		grammarBuilder.append("INT : '0'..'9'+;\n");
		grammarBuilder.append("WS : (' '|'\\n') -> skip ;");
		String grammar = grammarBuilder.toString();


		String input ="x";
		String found = execParser("T.g4", grammar, "TParser", "TLexer", "TListener", "TVisitor", "s", input, false);

		assertEquals("", found);

		assertEquals("line 1:0 no viable alternative at input 'x'\n", this.stderrDuringParse);

	}

	/* This file and method are generated by TestGenerator, any edits will be overwritten by the next generation. */
	@Test
	public void testSimpleValidate2() throws Exception {
		mkdir(tmpdir);

		StringBuilder grammarBuilder = new StringBuilder(153);
		grammarBuilder.append("grammar T;\n");
		grammarBuilder.append("s : a a a;\n");
		grammarBuilder.append("a : {False}? ID  {print(\"alt 1\")}\n");
		grammarBuilder.append("  | {True}?  INT {print(\"alt 2\")}\n");
		grammarBuilder.append("  ;\n");
		grammarBuilder.append("ID : 'a'..'z'+ ;\n");
		grammarBuilder.append("INT : '0'..'9'+;\n");
		grammarBuilder.append("WS : (' '|'\\n') -> skip ;");
		String grammar = grammarBuilder.toString();


		String input ="3 4 x";
		String found = execParser("T.g4", grammar, "TParser", "TLexer", "TListener", "TVisitor", "s", input, false);

		assertEquals(
			"alt 2\n" +
			"alt 2\n", found);

		assertEquals("line 1:4 no viable alternative at input 'x'\n", this.stderrDuringParse);

	}

	/* This file and method are generated by TestGenerator, any edits will be overwritten by the next generation. */
	@Test
	public void testToLeft() throws Exception {
		mkdir(tmpdir);

		StringBuilder grammarBuilder = new StringBuilder(150);
		grammarBuilder.append("grammar T;\n");
		grammarBuilder.append("	s : a+ ;\n");
		grammarBuilder.append("a : {False}? ID {print(\"alt 1\")}\n");
		grammarBuilder.append("  | {True}?  ID {print(\"alt 2\")}\n");
		grammarBuilder.append("  ;\n");
		grammarBuilder.append("ID : 'a'..'z'+ ;\n");
		grammarBuilder.append("INT : '0'..'9'+;\n");
		grammarBuilder.append("WS : (' '|'\\n') -> skip ;");
		String grammar = grammarBuilder.toString();


		String input ="x x y";
		String found = execParser("T.g4", grammar, "TParser", "TLexer", "TListener", "TVisitor", "s", input, false);

		assertEquals(
			"alt 2\n" +
			"alt 2\n" +
			"alt 2\n", found);
		assertNull(this.stderrDuringParse);

	}

	/* This file and method are generated by TestGenerator, any edits will be overwritten by the next generation. */
	@Test
	public void testToLeftWithVaryingPredicate() throws Exception {
		mkdir(tmpdir);

<<<<<<< HEAD
		StringBuilder grammarBuilder = new StringBuilder(226);
=======
		StringBuilder grammarBuilder = new StringBuilder(236);
>>>>>>> 95c850e5
		grammarBuilder.append("grammar T;\n");
		grammarBuilder.append("@parser::members {i = 0}\n");
		grammarBuilder.append("s : ({self.i += 1\n");
		grammarBuilder.append("print(str(\"i=\")+str(i))} a)+ ;\n");
		grammarBuilder.append("a : {self.i % 2 == 0}? ID {print(\"alt 1\")}\n");
		grammarBuilder.append("  | {self.i % 2 != 0}? ID {print(\"alt 2\")}\n");
		grammarBuilder.append("  ;\n");
		grammarBuilder.append("ID : 'a'..'z'+ ;\n");
		grammarBuilder.append("INT : '0'..'9'+;\n");
		grammarBuilder.append("WS : (' '|'\\n') -> skip ;");
		String grammar = grammarBuilder.toString();


		String input ="x x y";
		String found = execParser("T.g4", grammar, "TParser", "TLexer", "TListener", "TVisitor", "s", input, false);

		assertEquals(
			"i=1\n" +
			"alt 2\n" +
			"i=2\n" +
			"alt 1\n" +
			"i=3\n" +
			"alt 2\n", found);
		assertNull(this.stderrDuringParse);

	}

	/* This file and method are generated by TestGenerator, any edits will be overwritten by the next generation. */
	@Test
	public void testUnpredicatedPathsInAlt() throws Exception {
		mkdir(tmpdir);

		StringBuilder grammarBuilder = new StringBuilder(169);
		grammarBuilder.append("grammar T;\n");
		grammarBuilder.append("s : a {print(\"alt 1\")}\n");
		grammarBuilder.append("  | b {print(\"alt 2\")}\n");
		grammarBuilder.append("  ;\n");
		grammarBuilder.append("a : {False}? ID INT\n");
		grammarBuilder.append("  | ID INT\n");
		grammarBuilder.append("  ;\n");
		grammarBuilder.append("b : ID ID\n");
		grammarBuilder.append("  ;\n");
		grammarBuilder.append("ID : 'a'..'z'+ ;\n");
		grammarBuilder.append("INT : '0'..'9'+;\n");
		grammarBuilder.append("WS : (' '|'\\n') -> skip ;");
		String grammar = grammarBuilder.toString();


		String input ="x 4";
		String found = execParser("T.g4", grammar, "TParser", "TLexer", "TListener", "TVisitor", "s", input, false);

		assertEquals("alt 1\n", found);
		assertNull(this.stderrDuringParse);

	}

	/* This file and method are generated by TestGenerator, any edits will be overwritten by the next generation. */
	@Test
	public void testValidateInDFA() throws Exception {
		mkdir(tmpdir);

		StringBuilder grammarBuilder = new StringBuilder(318);
		grammarBuilder.append("grammar T;\n");
		grammarBuilder.append("s : a ';' a;\n");
		grammarBuilder.append("// ';' helps us to resynchronize without consuming\n");
		grammarBuilder.append("// 2nd 'a' reference. We our testing that the DFA also\n");
		grammarBuilder.append("// throws an exception if the validating predicate fails\n");
		grammarBuilder.append("a : {False}? ID  {print(\"alt 1\")}\n");
		grammarBuilder.append("  | {True}?  INT {print(\"alt 2\")}\n");
		grammarBuilder.append("  ;\n");
		grammarBuilder.append("ID : 'a'..'z'+ ;\n");
		grammarBuilder.append("INT : '0'..'9'+;\n");
		grammarBuilder.append("WS : (' '|'\\n') -> skip ;");
		String grammar = grammarBuilder.toString();


		String input ="x ; y";
		String found = execParser("T.g4", grammar, "TParser", "TLexer", "TListener", "TVisitor", "s", input, false);

		assertEquals("", found);

		assertEquals(
			"line 1:0 no viable alternative at input 'x'\n" +
			"line 1:4 no viable alternative at input 'y'\n", this.stderrDuringParse);

	}


}<|MERGE_RESOLUTION|>--- conflicted
+++ resolved
@@ -669,11 +669,7 @@
 	public void testToLeftWithVaryingPredicate() throws Exception {
 		mkdir(tmpdir);
 
-<<<<<<< HEAD
-		StringBuilder grammarBuilder = new StringBuilder(226);
-=======
-		StringBuilder grammarBuilder = new StringBuilder(236);
->>>>>>> 95c850e5
+		StringBuilder grammarBuilder = new StringBuilder(234);
 		grammarBuilder.append("grammar T;\n");
 		grammarBuilder.append("@parser::members {i = 0}\n");
 		grammarBuilder.append("s : ({self.i += 1\n");
