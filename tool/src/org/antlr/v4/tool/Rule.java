/*
 * [The "BSD license"]
 *  Copyright (c) 2012 Terence Parr
 *  Copyright (c) 2012 Sam Harwell
 *  All rights reserved.
 *
 *  Redistribution and use in source and binary forms, with or without
 *  modification, are permitted provided that the following conditions
 *  are met:
 *
 *  1. Redistributions of source code must retain the above copyright
 *     notice, this list of conditions and the following disclaimer.
 *  2. Redistributions in binary form must reproduce the above copyright
 *     notice, this list of conditions and the following disclaimer in the
 *     documentation and/or other materials provided with the distribution.
 *  3. The name of the author may not be used to endorse or promote products
 *     derived from this software without specific prior written permission.
 *
 *  THIS SOFTWARE IS PROVIDED BY THE AUTHOR ``AS IS'' AND ANY EXPRESS OR
 *  IMPLIED WARRANTIES, INCLUDING, BUT NOT LIMITED TO, THE IMPLIED WARRANTIES
 *  OF MERCHANTABILITY AND FITNESS FOR A PARTICULAR PURPOSE ARE DISCLAIMED.
 *  IN NO EVENT SHALL THE AUTHOR BE LIABLE FOR ANY DIRECT, INDIRECT,
 *  INCIDENTAL, SPECIAL, EXEMPLARY, OR CONSEQUENTIAL DAMAGES (INCLUDING, BUT
 *  NOT LIMITED TO, PROCUREMENT OF SUBSTITUTE GOODS OR SERVICES; LOSS OF USE,
 *  DATA, OR PROFITS; OR BUSINESS INTERRUPTION) HOWEVER CAUSED AND ON ANY
 *  THEORY OF LIABILITY, WHETHER IN CONTRACT, STRICT LIABILITY, OR TORT
 *  (INCLUDING NEGLIGENCE OR OTHERWISE) ARISING IN ANY WAY OUT OF THE USE OF
 *  THIS SOFTWARE, EVEN IF ADVISED OF THE POSSIBILITY OF SUCH DAMAGE.
 */

package org.antlr.v4.tool;

import org.antlr.v4.runtime.misc.MultiMap;
import org.antlr.v4.runtime.misc.Tuple;
import org.antlr.v4.runtime.misc.Tuple3;
import org.antlr.v4.tool.ast.ActionAST;
import org.antlr.v4.tool.ast.AltAST;
import org.antlr.v4.tool.ast.GrammarAST;
import org.antlr.v4.tool.ast.PredAST;
import org.antlr.v4.tool.ast.RuleAST;

import java.util.ArrayList;
import java.util.HashMap;
import java.util.HashSet;
import java.util.List;
import java.util.Map;
import java.util.Set;

public class Rule implements AttributeResolver {
	/** Rule refs have a predefined set of attributes as well as
     *  the return values and args.
     *
     *  These must be consistent with ActionTranslator.rulePropToModelMap, ...
     */
<<<<<<< HEAD
    public static AttributeDict predefinedRulePropertiesDict =
        new AttributeDict(AttributeDict.DictType.PREDEFINED_RULE) {{
            add(new Attribute("text"));
            add(new Attribute("start"));
            add(new Attribute("stop"));
            add(new Attribute("ctx"));
        }};

	@SuppressWarnings("serial")
	public static Set<String> validLexerCommands = new HashSet<String>() {{
=======
	public static final AttributeDict predefinedRulePropertiesDict =
		new AttributeDict(AttributeDict.DictType.PREDEFINED_RULE);
	static {
		predefinedRulePropertiesDict.add(new Attribute("text"));
		predefinedRulePropertiesDict.add(new Attribute("start"));
		predefinedRulePropertiesDict.add(new Attribute("stop"));
		predefinedRulePropertiesDict.add(new Attribute("ctx"));
	}

	public static final Set<String> validLexerCommands = new HashSet<String>();
	static {
>>>>>>> bca2589b
		// CALLS
		validLexerCommands.add("mode");
		validLexerCommands.add("pushMode");
		validLexerCommands.add("type");
		validLexerCommands.add("channel");

		// ACTIONS
		validLexerCommands.add("popMode");
		validLexerCommands.add("skip");
		validLexerCommands.add("more");
	}

	public String name;
	public List<GrammarAST> modifiers;

	public RuleAST ast;
	public AttributeDict args;
	public AttributeDict retvals;
	public AttributeDict locals;

	/** In which grammar does this rule live? */
	public Grammar g;

	/** If we're in a lexer grammar, we might be in a mode */
	public String mode;

    /** Map a name to an action for this rule like @init {...}.
     *  The code generator will use this to fill holes in the rule template.
     *  I track the AST node for the action in case I need the line number
     *  for errors.
     */
    public Map<String, ActionAST> namedActions =
        new HashMap<String, ActionAST>();

    /** Track exception handlers; points at "catch" node of (catch exception action)
	 *  don't track finally action
	 */
    public List<GrammarAST> exceptions = new ArrayList<GrammarAST>();

	/** Track all executable actions other than named actions like @init
	 *  and catch/finally (not in an alt). Also tracks predicates, rewrite actions.
	 *  We need to examine these actions before code generation so
	 *  that we can detect refs to $rule.attr etc...
	 *
	 *  This tracks per rule; Alternative objs also track per alt.
	 */
	public List<ActionAST> actions = new ArrayList<ActionAST>();

	public ActionAST finallyAction;

	public int numberOfAlts;

	public boolean isStartRule = true; // nobody calls us

	/** 1..n alts */
	public Alternative[] alt;

	/** All rules have unique index 0..n-1 */
	public int index;

	public int actionIndex = -1; // if lexer; 0..n-1 for n actions in a rule

	public Rule(Grammar g, String name, RuleAST ast, int numberOfAlts) {
		this.g = g;
		this.name = name;
		this.ast = ast;
		this.numberOfAlts = numberOfAlts;
		alt = new Alternative[numberOfAlts+1]; // 1..n
		for (int i=1; i<=numberOfAlts; i++) alt[i] = new Alternative(this, i);
	}

	public void defineActionInAlt(int currentAlt, ActionAST actionAST) {
		actions.add(actionAST);
		alt[currentAlt].actions.add(actionAST);
		if ( g.isLexer() ) {
			defineLexerAction(actionAST);
		}
	}

	/** Lexer actions are numbered across rules 0..n-1 */
	public void defineLexerAction(ActionAST actionAST) {
		actionIndex = g.lexerActions.size();
		if ( g.lexerActions.get(actionAST)==null ) {
			g.lexerActions.put(actionAST, actionIndex);
		}
	}

	public void definePredicateInAlt(int currentAlt, PredAST predAST) {
		actions.add(predAST);
		alt[currentAlt].actions.add(predAST);
		if ( g.sempreds.get(predAST)==null ) {
			g.sempreds.put(predAST, g.sempreds.size());
		}
	}

	public Attribute resolveRetvalOrProperty(String y) {
		if ( retvals!=null ) {
			Attribute a = retvals.get(y);
			if ( a!=null ) return a;
		}
		AttributeDict d = getPredefinedScope(LabelType.RULE_LABEL);
		return d.get(y);
	}

	public Set<String> getTokenRefs() {
        Set<String> refs = new HashSet<String>();
		for (int i=1; i<=numberOfAlts; i++) {
			refs.addAll(alt[i].tokenRefs.keySet());
		}
		return refs;
    }

    public Set<String> getElementLabelNames() {
        Set<String> refs = new HashSet<String>();
        for (int i=1; i<=numberOfAlts; i++) {
            refs.addAll(alt[i].labelDefs.keySet());
        }
		if ( refs.isEmpty() ) return null;
        return refs;
    }

    public MultiMap<String, LabelElementPair> getElementLabelDefs() {
        MultiMap<String, LabelElementPair> defs =
            new MultiMap<String, LabelElementPair>();
        for (int i=1; i<=numberOfAlts; i++) {
            for (List<LabelElementPair> pairs : alt[i].labelDefs.values()) {
                for (LabelElementPair p : pairs) {
                    defs.map(p.label.getText(), p);
                }
            }
        }
        return defs;
    }

	public boolean hasAltSpecificContexts() {
		return getAltLabels()!=null;
	}

	/** Used for recursive rules (subclass), which have 1 alt, but many original alts */
	public int getOriginalNumberOfAlts() {
		return numberOfAlts;
	}

	/** Get -> labels. */
	public List<Tuple3<Integer,AltAST,String>> getAltLabels() {
		List<Tuple3<Integer,AltAST,String>> labels = new ArrayList<Tuple3<Integer,AltAST,String>>();
		for (int i=1; i<=numberOfAlts; i++) {
			GrammarAST altLabel = alt[i].ast.altLabel;
			if ( altLabel!=null ) {
				labels.add(Tuple.create(i,alt[i].ast,altLabel.getText()));
			}
		}
		if ( labels.isEmpty() ) return null;
		return labels;
	}

	public List<AltAST> getUnlabeledAltASTs() {
		List<AltAST> alts = new ArrayList<AltAST>();
		for (int i=1; i<=numberOfAlts; i++) {
			GrammarAST altLabel = alt[i].ast.altLabel;
			if ( altLabel==null ) alts.add(alt[i].ast);
		}
		if ( alts.isEmpty() ) return null;
		return alts;
	}

	/**  $x		Attribute: rule arguments, return values, predefined rule prop.
	 */
	@Override
	public Attribute resolveToAttribute(String x, ActionAST node) {
		if ( args!=null ) {
			Attribute a = args.get(x);   	if ( a!=null ) return a;
		}
		if ( retvals!=null ) {
			Attribute a = retvals.get(x);	if ( a!=null ) return a;
		}
		if ( locals!=null ) {
			Attribute a = locals.get(x);	if ( a!=null ) return a;
		}
		AttributeDict properties = getPredefinedScope(LabelType.RULE_LABEL);
		return properties.get(x);
	}

	/** $x.y	Attribute: x is surrounding rule, label ref (in any alts) */
	@Override
	public Attribute resolveToAttribute(String x, String y, ActionAST node) {
		if ( this.name.equals(x) ) { // x is this rule?
			return resolveToAttribute(y, node);
		}
		LabelElementPair anyLabelDef = getAnyLabelDef(x);
		if ( anyLabelDef!=null ) {
			if ( anyLabelDef.type==LabelType.RULE_LABEL ) {
				return g.getRule(anyLabelDef.element.getText()).resolveRetvalOrProperty(y);
			}
			else {
				return getPredefinedScope(anyLabelDef.type).get(y);
			}
		}
		return null;

	}

	@Override
	public boolean resolvesToLabel(String x, ActionAST node) {
		LabelElementPair anyLabelDef = getAnyLabelDef(x);
		return anyLabelDef!=null &&
			   (anyLabelDef.type==LabelType.RULE_LABEL ||
				anyLabelDef.type==LabelType.TOKEN_LABEL);
	}

	@Override
	public boolean resolvesToListLabel(String x, ActionAST node) {
		LabelElementPair anyLabelDef = getAnyLabelDef(x);
		return anyLabelDef!=null &&
			   (anyLabelDef.type==LabelType.RULE_LIST_LABEL ||
				anyLabelDef.type==LabelType.TOKEN_LIST_LABEL);
	}

	@Override
	public boolean resolvesToToken(String x, ActionAST node) {
		LabelElementPair anyLabelDef = getAnyLabelDef(x);
		if ( anyLabelDef!=null && anyLabelDef.type==LabelType.TOKEN_LABEL ) return true;
		return false;
	}

	@Override
	public boolean resolvesToAttributeDict(String x, ActionAST node) {
		if ( resolvesToToken(x, node) ) return true;
		if ( x.equals(name) ) return true; // $r for action in rule r, $r is a dict
		return false;
	}

	public Rule resolveToRule(String x) {
		if ( x.equals(this.name) ) return this;
		LabelElementPair anyLabelDef = getAnyLabelDef(x);
		if ( anyLabelDef!=null && anyLabelDef.type==LabelType.RULE_LABEL ) {
			return g.getRule(anyLabelDef.element.getText());
		}
		return g.getRule(x);
	}

	public LabelElementPair getAnyLabelDef(String x) {
		List<LabelElementPair> labels = getElementLabelDefs().get(x);
		if ( labels!=null ) return labels.get(0);
		return null;
	}

    public AttributeDict getPredefinedScope(LabelType ltype) {
        String grammarLabelKey = g.getTypeString() + ":" + ltype;
        return Grammar.grammarAndLabelRefTypeToScope.get(grammarLabelKey);
    }

	public boolean isFragment() {
		if ( modifiers==null ) return false;
		for (GrammarAST a : modifiers) {
			if ( a.getText().equals("fragment") ) return true;
		}
		return false;
	}

	@Override
	public int hashCode() { return name.hashCode(); }

	@Override
	public boolean equals(Object obj) {
		if (this == obj) {
			return true;
		}

		if (!(obj instanceof Rule)) {
			return false;
		}

		return name.equals(((Rule)obj).name);
	}

	@Override
    public String toString() {
		StringBuilder buf = new StringBuilder();
		buf.append("Rule{name=").append(name);
		if ( args!=null ) buf.append(", args=").append(args);
		if ( retvals!=null ) buf.append(", retvals=").append(retvals);
		buf.append("}");
		return buf.toString();
    }
}<|MERGE_RESOLUTION|>--- conflicted
+++ resolved
@@ -52,18 +52,6 @@
      *
      *  These must be consistent with ActionTranslator.rulePropToModelMap, ...
      */
-<<<<<<< HEAD
-    public static AttributeDict predefinedRulePropertiesDict =
-        new AttributeDict(AttributeDict.DictType.PREDEFINED_RULE) {{
-            add(new Attribute("text"));
-            add(new Attribute("start"));
-            add(new Attribute("stop"));
-            add(new Attribute("ctx"));
-        }};
-
-	@SuppressWarnings("serial")
-	public static Set<String> validLexerCommands = new HashSet<String>() {{
-=======
 	public static final AttributeDict predefinedRulePropertiesDict =
 		new AttributeDict(AttributeDict.DictType.PREDEFINED_RULE);
 	static {
@@ -75,7 +63,6 @@
 
 	public static final Set<String> validLexerCommands = new HashSet<String>();
 	static {
->>>>>>> bca2589b
 		// CALLS
 		validLexerCommands.add("mode");
 		validLexerCommands.add("pushMode");
