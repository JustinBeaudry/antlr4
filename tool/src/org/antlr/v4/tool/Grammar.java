/*
 * [The "BSD license"]
 *  Copyright (c) 2012 Terence Parr
 *  Copyright (c) 2012 Sam Harwell
 *  All rights reserved.
 *
 *  Redistribution and use in source and binary forms, with or without
 *  modification, are permitted provided that the following conditions
 *  are met:
 *
 *  1. Redistributions of source code must retain the above copyright
 *     notice, this list of conditions and the following disclaimer.
 *  2. Redistributions in binary form must reproduce the above copyright
 *     notice, this list of conditions and the following disclaimer in the
 *     documentation and/or other materials provided with the distribution.
 *  3. The name of the author may not be used to endorse or promote products
 *     derived from this software without specific prior written permission.
 *
 *  THIS SOFTWARE IS PROVIDED BY THE AUTHOR ``AS IS'' AND ANY EXPRESS OR
 *  IMPLIED WARRANTIES, INCLUDING, BUT NOT LIMITED TO, THE IMPLIED WARRANTIES
 *  OF MERCHANTABILITY AND FITNESS FOR A PARTICULAR PURPOSE ARE DISCLAIMED.
 *  IN NO EVENT SHALL THE AUTHOR BE LIABLE FOR ANY DIRECT, INDIRECT,
 *  INCIDENTAL, SPECIAL, EXEMPLARY, OR CONSEQUENTIAL DAMAGES (INCLUDING, BUT
 *  NOT LIMITED TO, PROCUREMENT OF SUBSTITUTE GOODS OR SERVICES; LOSS OF USE,
 *  DATA, OR PROFITS; OR BUSINESS INTERRUPTION) HOWEVER CAUSED AND ON ANY
 *  THEORY OF LIABILITY, WHETHER IN CONTRACT, STRICT LIABILITY, OR TORT
 *  (INCLUDING NEGLIGENCE OR OTHERWISE) ARISING IN ANY WAY OUT OF THE USE OF
 *  THIS SOFTWARE, EVEN IF ADVISED OF THE POSSIBILITY OF SUCH DAMAGE.
 */

package org.antlr.v4.tool;

import org.antlr.runtime.TokenStream;
import org.antlr.runtime.tree.Tree;
import org.antlr.runtime.tree.TreeVisitor;
import org.antlr.runtime.tree.TreeVisitorAction;
import org.antlr.runtime.tree.TreeWizard;
import org.antlr.v4.Tool;
import org.antlr.v4.analysis.LeftRecursiveRuleTransformer;
import org.antlr.v4.misc.CharSupport;
import org.antlr.v4.misc.OrderedHashMap;
import org.antlr.v4.misc.Utils;
import org.antlr.v4.parse.ANTLRParser;
import org.antlr.v4.parse.GrammarASTAdaptor;
import org.antlr.v4.parse.GrammarTreeVisitor;
import org.antlr.v4.parse.TokenVocabParser;
import org.antlr.v4.runtime.Lexer;
import org.antlr.v4.runtime.Token;
import org.antlr.v4.runtime.atn.ATN;
import org.antlr.v4.runtime.dfa.DFA;
import org.antlr.v4.runtime.misc.IntSet;
import org.antlr.v4.runtime.misc.IntegerList;
import org.antlr.v4.runtime.misc.IntervalSet;
import org.antlr.v4.runtime.misc.NotNull;
import org.antlr.v4.runtime.misc.Nullable;
import org.antlr.v4.runtime.misc.Tuple;
import org.antlr.v4.runtime.misc.Tuple2;
import org.antlr.v4.tool.ast.ActionAST;
import org.antlr.v4.tool.ast.GrammarAST;
import org.antlr.v4.tool.ast.GrammarASTWithOptions;
import org.antlr.v4.tool.ast.GrammarRootAST;
import org.antlr.v4.tool.ast.PredAST;
import org.antlr.v4.tool.ast.TerminalAST;

import java.io.IOException;
import java.util.ArrayList;
import java.util.HashMap;
import java.util.HashSet;
import java.util.LinkedHashMap;
import java.util.List;
import java.util.Map;
import java.util.Set;

public class Grammar implements AttributeResolver {
	public static final String GRAMMAR_FROM_STRING_NAME = "<string>";

<<<<<<< HEAD
	@SuppressWarnings("serial")
	public static final Set<String> parserOptions = new HashSet<String>() {{
		add("superClass");
		add("TokenLabelType");
		add("abstract");
		add("tokenVocab");
		add("language");
	}};

	public static final Set<String> lexerOptions = parserOptions;

	@SuppressWarnings("serial")
	public static final Set<String> ruleOptions = new HashSet<String>() {{
	}};

	@SuppressWarnings("serial")
	public static final Set<String> ParserBlockOptions = new HashSet<String>() {{
	}};

	@SuppressWarnings("serial")
	public static final Set<String> LexerBlockOptions = new HashSet<String>() {{
	}};
=======
	public static final Set<String> parserOptions = new HashSet<String>();
	static {
		parserOptions.add("superClass");
		parserOptions.add("TokenLabelType");
		parserOptions.add("tokenVocab");
		parserOptions.add("language");
	}

	public static final Set<String> lexerOptions = parserOptions;

	public static final Set<String> ruleOptions = new HashSet<String>();

	public static final Set<String> ParserBlockOptions = new HashSet<String>();

	public static final Set<String> LexerBlockOptions = new HashSet<String>();
>>>>>>> bca2589b

	/** Legal options for rule refs like id<key=value> */
	public static final Set<String> ruleRefOptions = new HashSet<String>();
	static {
		ruleRefOptions.add(LeftRecursiveRuleTransformer.PRECEDENCE_OPTION_NAME);
	}

	/** Legal options for terminal refs like ID<assoc=right> */
<<<<<<< HEAD
	@SuppressWarnings("serial")
	public static final Set<String> tokenOptions = new HashSet<String>() {{
		add("assoc");
	}};

	@SuppressWarnings("serial")
	public static final Set<String> actionOptions = new HashSet<String>() {{
	}};

	@SuppressWarnings("serial")
	public static final Set<String> semPredOptions = new HashSet<String>() {{
		add(LeftRecursiveRuleTransformer.PRECEDENCE_OPTION_NAME);
		add("fail");
	}};

	@SuppressWarnings("serial")
	public static final Set<String> doNotCopyOptionsToLexer =
        new HashSet<String>() {{
				add("superClass");
                add("TokenLabelType");
				add("abstract");
				add("tokenVocab");
        }};

    @SuppressWarnings("serial")
    public static Map<String, AttributeDict> grammarAndLabelRefTypeToScope =
        new HashMap<String, AttributeDict>() {{
            put("parser:RULE_LABEL", Rule.predefinedRulePropertiesDict);
            put("parser:TOKEN_LABEL", AttributeDict.predefinedTokenDict);
            put("combined:RULE_LABEL", Rule.predefinedRulePropertiesDict);
            put("combined:TOKEN_LABEL", AttributeDict.predefinedTokenDict);
		}};
=======
	public static final Set<String> tokenOptions = new HashSet<String>();
	static {
		tokenOptions.add("assoc");
	}

	public static final Set<String> actionOptions = new HashSet<String>();

	public static final Set<String> semPredOptions = new HashSet<String>();
	static {
		semPredOptions.add("fail");
	}

	public static final Set<String> doNotCopyOptionsToLexer = new HashSet<String>();
	static {
		doNotCopyOptionsToLexer.add("superClass");
		doNotCopyOptionsToLexer.add("TokenLabelType");
		doNotCopyOptionsToLexer.add("tokenVocab");
	}

	public static final Map<String, AttributeDict> grammarAndLabelRefTypeToScope =
		new HashMap<String, AttributeDict>();
	static {
		grammarAndLabelRefTypeToScope.put("parser:RULE_LABEL", Rule.predefinedRulePropertiesDict);
		grammarAndLabelRefTypeToScope.put("parser:TOKEN_LABEL", AttributeDict.predefinedTokenDict);
		grammarAndLabelRefTypeToScope.put("combined:RULE_LABEL", Rule.predefinedRulePropertiesDict);
		grammarAndLabelRefTypeToScope.put("combined:TOKEN_LABEL", AttributeDict.predefinedTokenDict);
	}
>>>>>>> bca2589b

	public String name;
    public GrammarRootAST ast;
	/** Track stream used to create this grammar */
	public TokenStream tokenStream;
    public String text; // testing only
    public String fileName;

    /** Was this parser grammar created from a COMBINED grammar?  If so,
	 *  this is what we extracted.
	 */
    public LexerGrammar implicitLexer;

	/** If this is an extracted/implicit lexer, we point at original grammar */
	public Grammar originalGrammar;

    /** If we're imported, who imported us? If null, implies grammar is root */
    public Grammar parent;
    public List<Grammar> importedGrammars;

	/** All rules defined in this specific grammar, not imported. Also does
	 *  not include lexical rules if combined.
	 */
    public OrderedHashMap<String, Rule> rules = new OrderedHashMap<String, Rule>();
	public List<Rule> indexToRule = new ArrayList<Rule>();

	int ruleNumber = 0; // used to get rule indexes (0..n-1)
	int stringLiteralRuleNumber = 0; // used to invent rule names for 'keyword', ';', ... (0..n-1)

	/** The ATN that represents the grammar with edges labelled with tokens
	 *  or epsilon.  It is more suitable to analysis than an AST representation.
	 */
	public ATN atn;

	public Map<Integer, DFA> decisionDFAs = new HashMap<Integer, DFA>();

	public List<IntervalSet[]> decisionLOOK;

	@NotNull
	public final Tool tool;

	/** Token names and literal tokens like "void" are uniquely indexed.
	 *  with -1 implying EOF.  Characters are different; they go from
	 *  -1 (EOF) to \uFFFE.  For example, 0 could be a binary byte you
	 *  want to lexer.  Labels of DFA/ATN transitions can be both tokens
	 *  and characters.  I use negative numbers for bookkeeping labels
	 *  like EPSILON. Char/String literals and token types overlap in the same
	 *  space, however.
	 */
	int maxTokenType = Token.MIN_USER_TOKEN_TYPE -1;

	/** Map token like ID (but not literals like "while") to its token type */
	public Map<String, Integer> tokenNameToTypeMap = new LinkedHashMap<String, Integer>();

	/** Map token literals like "while" to its token type.  It may be that
	 *  WHILE="while"=35, in which case both tokenIDToTypeMap and this
	 *  field will have entries both mapped to 35.
	 */
	public Map<String, Integer> stringLiteralToTypeMap = new LinkedHashMap<String, Integer>();

	/** Reverse index for stringLiteralToTypeMap.  Indexed with raw token type.
	 *  0 is invalid. */
	public List<String> typeToStringLiteralList = new ArrayList<String>();

	/** Map a token type to its token name. Indexed with raw token type.
	 *  0 is invalid.
	 */
	public List<String> typeToTokenList = new ArrayList<String>();

    /** Map a name to an action.
     *  The code generator will use this to fill holes in the output files.
     *  I track the AST node for the action in case I need the line number
     *  for errors.
     */
	public Map<String,ActionAST> namedActions = new HashMap<String,ActionAST>();

	/** Tracks all user lexer actions in all alternatives of all rules.
	 *  Doesn't track sempreds.  maps tree node to action index (alt number 1..n).
 	 */
	public LinkedHashMap<ActionAST, Integer> lexerActions = new LinkedHashMap<ActionAST, Integer>();

	/** All sempreds found in grammar; maps tree node to sempred index;
	 *  sempred index is 0..n-1
	 */
	public LinkedHashMap<PredAST, Integer> sempreds = new LinkedHashMap<PredAST, Integer>();

	public static final String AUTO_GENERATED_TOKEN_NAME_PREFIX = "T__";

	public Grammar(Tool tool, GrammarRootAST ast) {
        if ( ast==null ) throw new IllegalArgumentException("can't pass null tree");
        this.tool = tool;
        this.ast = ast;
        this.name = (ast.getChild(0)).getText();
		initTokenSymbolTables();
    }

	/** For testing */
	public Grammar(String grammarText) throws org.antlr.runtime.RecognitionException {
		this(GRAMMAR_FROM_STRING_NAME, grammarText, null);
	}

	/** For testing */
	public Grammar(String grammarText, ANTLRToolListener listener)
		throws org.antlr.runtime.RecognitionException
	{
		this(GRAMMAR_FROM_STRING_NAME, grammarText, listener);
	}

	/** For testing; builds trees, does sem anal */
	public Grammar(String fileName, String grammarText)
		throws org.antlr.runtime.RecognitionException
	{
		this(fileName, grammarText, null);
	}

	/** For testing; builds trees, does sem anal */
	public Grammar(String fileName, String grammarText, @Nullable ANTLRToolListener listener)
		throws org.antlr.runtime.RecognitionException
	{
        this.text = grammarText;
		this.fileName = fileName;
		this.tool = new Tool();
		this.tool.addListener(listener);
		org.antlr.runtime.ANTLRStringStream in = new org.antlr.runtime.ANTLRStringStream(grammarText);
		in.name = fileName;

		this.ast = tool.load(fileName, in);
		if ( ast==null ) return;

		// ensure each node has pointer to surrounding grammar
		final Grammar thiz = this;
		TreeVisitor v = new TreeVisitor(new GrammarASTAdaptor());
		v.visit(ast, new TreeVisitorAction() {
			@Override
			public Object pre(Object t) { ((GrammarAST)t).g = thiz; return t; }
			@Override
			public Object post(Object t) { return t; }
		});
		initTokenSymbolTables();

		tool.process(this, false);
    }

	protected void initTokenSymbolTables() {
		tokenNameToTypeMap.put("EOF", Token.EOF);
	}

    public void loadImportedGrammars() {
		if ( ast==null ) return;
        GrammarAST i = (GrammarAST)ast.getFirstChildWithType(ANTLRParser.IMPORT);
        if ( i==null ) return;
        importedGrammars = new ArrayList<Grammar>();
        for (Object c : i.getChildren()) {
            GrammarAST t = (GrammarAST)c;
            String importedGrammarName = null;
            if ( t.getType()==ANTLRParser.ASSIGN ) {
                importedGrammarName = t.getChild(1).getText();
                tool.log("grammar", "import "+ importedGrammarName);
            }
            else if ( t.getType()==ANTLRParser.ID ) {
                importedGrammarName = t.getText();
                tool.log("grammar", "import " + t.getText());
			}
			Grammar g;
			try {
				g = tool.loadImportedGrammar(this, importedGrammarName);
			}
			catch (IOException ioe) {
				tool.errMgr.toolError(ErrorType.CANNOT_FIND_IMPORTED_GRAMMAR, ioe,
									  importedGrammarName);
				continue;
			}
			// did it come back as error node or missing?
			if ( g == null ) continue;
			g.parent = this;
			importedGrammars.add(g);
			g.loadImportedGrammars(); // recursively pursue any imports in this import
        }
    }

    public void defineAction(GrammarAST atAST) {
        if ( atAST.getChildCount()==2 ) {
            String name = atAST.getChild(0).getText();
            namedActions.put(name, (ActionAST)atAST.getChild(1));
        }
        else {
			String scope = atAST.getChild(0).getText();
            String gtype = getTypeString();
            if ( scope.equals(gtype) || (scope.equals("parser")&&gtype.equals("combined")) ) {
				String name = atAST.getChild(1).getText();
				namedActions.put(name, (ActionAST)atAST.getChild(2));
			}
        }
    }

    public void defineRule(Rule r) {
		if ( rules.get(r.name)!=null ) return;
		rules.put(r.name, r);
		r.index = ruleNumber++;
		indexToRule.add(r);
	}

//	public int getNumRules() {
//		int n = rules.size();
//		List<Grammar> imports = getAllImportedGrammars();
//		if ( imports!=null ) {
//			for (Grammar g : imports) n += g.getNumRules();
//		}
//		return n;
//	}

    public Rule getRule(String name) {
		Rule r = rules.get(name);
		if ( r!=null ) return r;
		return null;
		/*
		List<Grammar> imports = getAllImportedGrammars();
		if ( imports==null ) return null;
		for (Grammar g : imports) {
			r = g.getRule(name); // recursively walk up hierarchy
			if ( r!=null ) return r;
		}
		return null;
		*/
	}

	public Rule getRule(int index) { return indexToRule.get(index); }

	public Rule getRule(String grammarName, String ruleName) {
		if ( grammarName!=null ) { // scope override
			Grammar g = getImportedGrammar(grammarName);
			if ( g ==null ) {
				return null;
			}
			return g.rules.get(ruleName);
		}
		return getRule(ruleName);
	}

    /** Get list of all imports from all grammars in the delegate subtree of g.
     *  The grammars are in import tree preorder.  Don't include ourselves
     *  in list as we're not a delegate of ourselves.
     */
    public List<Grammar> getAllImportedGrammars() {
        if ( importedGrammars==null ) return null;
        List<Grammar> delegates = new ArrayList<Grammar>();
		for (Grammar d : importedGrammars) {
			delegates.add(d);
			List<Grammar> ds = d.getAllImportedGrammars();
			if (ds != null) delegates.addAll(ds);
		}
        return delegates;
    }

    public List<Grammar> getImportedGrammars() { return importedGrammars; }

    /** Get delegates below direct delegates of g
    public List<Grammar> getIndirectDelegates(Grammar g) {
        List<Grammar> direct = getDirectDelegates(g);
        List<Grammar> delegates = getDelegates(g);
        delegates.removeAll(direct);
        return delegates;
    }
*/

    /** Return list of imported grammars from root down to our parent.
     *  Order is [root, ..., this.parent].  (us not included).
     */
    public List<Grammar> getGrammarAncestors() {
        Grammar root = getOutermostGrammar();
        if ( this==root ) return null;
        List<Grammar> grammars = new ArrayList<Grammar>();
        // walk backwards to root, collecting grammars
        Grammar p = this.parent;
        while ( p!=null ) {
            grammars.add(0, p); // add to head so in order later
            p = p.parent;
        }
        return grammars;
    }

    /** Return the grammar that imported us and our parents. Return this
     *  if we're root.
     */
    public Grammar getOutermostGrammar() {
        if ( parent==null ) return this;
        return parent.getOutermostGrammar();
    }

	public boolean isAbstract() {
		return Boolean.parseBoolean(getOptionString("abstract"));
	}

    /** Get the name of the generated recognizer; may or may not be same
     *  as grammar name.
     *  Recognizer is TParser and TLexer from T if combined, else
     *  just use T regardless of grammar type.
     */
    public String getRecognizerName() {
        String suffix = "";
        List<Grammar> grammarsFromRootToMe = getOutermostGrammar().getGrammarAncestors();
        String qualifiedName = name;
        if ( grammarsFromRootToMe!=null ) {
            StringBuilder buf = new StringBuilder();
            for (Grammar g : grammarsFromRootToMe) {
                buf.append(g.name);
                buf.append('_');
            }
			if (isAbstract()) {
				buf.append("Abstract");
			}
            buf.append(name);
            qualifiedName = buf.toString();
        }
		else if (isAbstract()) {
			qualifiedName = "Abstract" + name;
		}

        if ( isCombined() || (isLexer() && implicitLexer!=null) )
        {
            suffix = Grammar.getGrammarTypeToFileNameSuffix(getType());
        }
        return qualifiedName+suffix;
    }

	public String getStringLiteralLexerRuleName(String lit) {
		return AUTO_GENERATED_TOKEN_NAME_PREFIX + stringLiteralRuleNumber++;
	}

    /** Return grammar directly imported by this grammar */
    public Grammar getImportedGrammar(String name) {
		for (Grammar g : importedGrammars) {
            if ( g.name.equals(name) ) return g;
        }
        return null;
    }

	public int getTokenType(String token) {
		Integer I;
		if ( token.charAt(0)=='\'') {
			I = stringLiteralToTypeMap.get(token);
		}
		else { // must be a label like ID
			I = tokenNameToTypeMap.get(token);
		}
		int i = (I!=null)? I : Token.INVALID_TYPE;
		//tool.log("grammar", "grammar type "+type+" "+tokenName+"->"+i);
		return i;
	}

	/** Given a token type, get a meaningful name for it such as the ID
	 *  or string literal.  If this is a lexer and the ttype is in the
	 *  char vocabulary, compute an ANTLR-valid (possibly escaped) char literal.
	 */
	public String getTokenDisplayName(int ttype) {
		String tokenName;
		// inside any target's char range and is lexer grammar?
		if ( isLexer() &&
			 ttype >= Lexer.MIN_CHAR_VALUE && ttype <= Lexer.MAX_CHAR_VALUE )
		{
			return CharSupport.getANTLRCharLiteralForChar(ttype);
		}
		else if ( ttype==Token.EOF ) {
			tokenName = "EOF";
		}
		else {
			if ( ttype>0 && ttype<typeToTokenList.size() ) {
				tokenName = typeToTokenList.get(ttype);
				if ( tokenName!=null &&
					 tokenName.startsWith(AUTO_GENERATED_TOKEN_NAME_PREFIX) &&
					 ttype < typeToStringLiteralList.size() &&
				     typeToStringLiteralList.get(ttype)!=null)
				{
					tokenName = typeToStringLiteralList.get(ttype);
				}
			}
			else {
				tokenName = String.valueOf(ttype);
			}
		}
//		tool.log("grammar", "getTokenDisplayName ttype="+ttype+", name="+tokenName);
		return tokenName;
	}

	public List<String> getTokenDisplayNames(IntegerList types) {
		List<String> names = new ArrayList<String>();
		for (int t : types.toArray()) names.add(getTokenDisplayName(t));
		return names;
	}

	public String[] getTokenNames() {
		int numTokens = getMaxTokenType();
		String[] tokenNames = new String[numTokens+1];
		for (String tokenName : tokenNameToTypeMap.keySet()) {
			Integer ttype = tokenNameToTypeMap.get(tokenName);
			if ( tokenName!=null && tokenName.startsWith(AUTO_GENERATED_TOKEN_NAME_PREFIX) ) {
				tokenName = typeToStringLiteralList.get(ttype);
			}
			if ( ttype>0 ) tokenNames[ttype] = tokenName;
		}
		return tokenNames;
	}

	public String[] getTokenDisplayNames() {
		int numTokens = getMaxTokenType();
		String[] tokenNames = new String[numTokens+1];
		for (String t : tokenNameToTypeMap.keySet()) {
			Integer ttype = tokenNameToTypeMap.get(t);
			if ( ttype>0 ) tokenNames[ttype] = t;
		}
		for (String t : stringLiteralToTypeMap.keySet()) {
			Integer ttype = stringLiteralToTypeMap.get(t);
			if ( ttype>0 ) tokenNames[ttype] = t;
		}
		return tokenNames;
	}

	/** What is the max char value possible for this grammar's target?  Use
	 *  unicode max if no target defined.
	 */
	public int getMaxCharValue() {
		return org.antlr.v4.runtime.Lexer.MAX_CHAR_VALUE;
//		if ( generator!=null ) {
//			return generator.target.getMaxCharValue(generator);
//		}
//		else {
//			return Label.MAX_CHAR_VALUE;
//		}
	}

	/** Return a set of all possible token or char types for this grammar */
	public IntSet getTokenTypes() {
		if ( isLexer() ) {
			return getAllCharValues();
		}
		return IntervalSet.of(Token.MIN_USER_TOKEN_TYPE, getMaxTokenType());
	}

	/** Return min to max char as defined by the target.
	 *  If no target, use max unicode char value.
	 */
	public IntSet getAllCharValues() {
		return IntervalSet.of(Lexer.MIN_CHAR_VALUE, getMaxCharValue());
	}

	/** How many token types have been allocated so far? */
	public int getMaxTokenType() {
		return typeToTokenList.size() - 1; // don't count 0 (invalid)
	}

	/** Return a new unique integer in the token type space */
	public int getNewTokenType() {
		maxTokenType++;
		return maxTokenType;
	}

	public void importTokensFromTokensFile() {
		String vocab = getOptionString("tokenVocab");
		if ( vocab!=null ) {
			TokenVocabParser vparser = new TokenVocabParser(tool, vocab);
			Map<String,Integer> tokens = vparser.load();
			tool.log("grammar", "tokens=" + tokens);
			for (String t : tokens.keySet()) {
				if ( t.charAt(0)=='\'' ) defineStringLiteral(t, tokens.get(t));
				else defineTokenName(t, tokens.get(t));
			}
		}
	}

	public void importVocab(Grammar importG) {
		for (String tokenName: importG.tokenNameToTypeMap.keySet()) {
			defineTokenName(tokenName, importG.tokenNameToTypeMap.get(tokenName));
		}
		for (String tokenName: importG.stringLiteralToTypeMap.keySet()) {
			defineStringLiteral(tokenName, importG.stringLiteralToTypeMap.get(tokenName));
		}
//		this.tokenNameToTypeMap.putAll( importG.tokenNameToTypeMap );
//		this.stringLiteralToTypeMap.putAll( importG.stringLiteralToTypeMap );
		int max = Math.max(this.typeToTokenList.size(), importG.typeToTokenList.size());
		Utils.setSize(typeToTokenList, max);
		for (int ttype=0; ttype<importG.typeToTokenList.size(); ttype++) {
			maxTokenType = Math.max(maxTokenType, ttype);
			this.typeToTokenList.set(ttype, importG.typeToTokenList.get(ttype));
		}
	}

	public int defineTokenName(String name) {
		Integer prev = tokenNameToTypeMap.get(name);
		if ( prev==null ) return defineTokenName(name, getNewTokenType());
		return prev;
	}

	public int defineTokenName(String name, int ttype) {
		Integer prev = tokenNameToTypeMap.get(name);
		if ( prev!=null ) return prev;
		tokenNameToTypeMap.put(name, ttype);
		setTokenForType(ttype, name);
		maxTokenType = Math.max(maxTokenType, ttype);
		return ttype;
	}

	public int defineStringLiteral(String lit) {
		if ( stringLiteralToTypeMap.containsKey(lit) ) {
			return stringLiteralToTypeMap.get(lit);
		}
		return defineStringLiteral(lit, getNewTokenType());

	}

	public int defineStringLiteral(String lit, int ttype) {
		if ( !stringLiteralToTypeMap.containsKey(lit) ) {
			stringLiteralToTypeMap.put(lit, ttype);
			// track in reverse index too
			if ( ttype>=typeToStringLiteralList.size() ) {
				Utils.setSize(typeToStringLiteralList, ttype+1);
			}
			typeToStringLiteralList.set(ttype, lit);

			setTokenForType(ttype, lit);
			return ttype;
		}
		return Token.INVALID_TYPE;
	}

	public int defineTokenAlias(String name, String lit) {
		int ttype = defineTokenName(name);
		stringLiteralToTypeMap.put(lit, ttype);
		setTokenForType(ttype, name);
		return ttype;
	}

	public void setTokenForType(int ttype, String text) {
		if ( ttype>=typeToTokenList.size() ) {
			Utils.setSize(typeToTokenList, ttype+1);
		}
		String prevToken = typeToTokenList.get(ttype);
		if ( prevToken==null || prevToken.charAt(0)=='\'' ) {
			// only record if nothing there before or if thing before was a literal
			typeToTokenList.set(ttype, text);
		}
	}

	// no isolated attr at grammar action level
	@Override
	public Attribute resolveToAttribute(String x, ActionAST node) {
		return null;
	}

	// no $x.y makes sense here
	@Override
	public Attribute resolveToAttribute(String x, String y, ActionAST node) {
		return null;
	}

	@Override
	public boolean resolvesToLabel(String x, ActionAST node) { return false; }

	@Override
	public boolean resolvesToListLabel(String x, ActionAST node) { return false; }

	@Override
	public boolean resolvesToToken(String x, ActionAST node) { return false; }

	@Override
	public boolean resolvesToAttributeDict(String x, ActionAST node) {
		return false;
	}

	/** Given a grammar type, what should be the default action scope?
     *  If I say @members in a COMBINED grammar, for example, the
     *  default scope should be "parser".
     */
    public String getDefaultActionScope() {
        switch ( getType() ) {
            case ANTLRParser.LEXER :
                return "lexer";
            case ANTLRParser.PARSER :
            case ANTLRParser.COMBINED :
                return "parser";
        }
        return null;
    }

    public int getType() {
        if ( ast!=null ) return ast.grammarType;
        return 0;
    }

	public org.antlr.runtime.TokenStream getTokenStream() {
		if ( ast!=null ) return ast.tokenStream;
		return null;
	}

	public boolean isLexer() { return getType()==ANTLRParser.LEXER; }
	public boolean isParser() { return getType()==ANTLRParser.PARSER; }
	public boolean isCombined() { return getType()==ANTLRParser.COMBINED; }

	/** Is id a valid token name? Does id start with an uppercase letter? */
	public static boolean isTokenName(String id) {
		return Character.isUpperCase(id.charAt(0));
	}

    public String getTypeString() {
        if ( ast==null ) return null;
        return ANTLRParser.tokenNames[getType()].toLowerCase();
    }

    public static String getGrammarTypeToFileNameSuffix(int type) {
        switch ( type ) {
            case ANTLRParser.LEXER : return "Lexer";
            case ANTLRParser.PARSER : return "Parser";
            // if combined grammar, gen Parser and Lexer will be done later
            // TODO: we are separate now right?
            case ANTLRParser.COMBINED : return "Parser";
            default :
                return "<invalid>";
        }
	}

	public String getOptionString(String key) { return ast.getOptionString(key); }

	/** Given ^(TOKEN_REF ^(OPTIONS ^(ELEMENT_OPTIONS (= assoc right))))
	 *  set option assoc=right in TOKEN_REF.
	 */
	public static void setNodeOptions(GrammarAST node, GrammarAST options) {
		GrammarASTWithOptions t = (GrammarASTWithOptions)node;
		if ( t.getChildCount()==0 ) return;
		for (Object o : options.getChildren()) {
			GrammarAST c = (GrammarAST)o;
			if ( c.getType()==ANTLRParser.ASSIGN ) {
				t.setOption(c.getChild(0).getText(), (GrammarAST)c.getChild(1));
			}
			else {
				t.setOption(c.getText(), null); // no arg such as ID<VarNodeType>
			}
		}
	}

	/** Return list of (TOKEN_NAME node, 'literal' node) pairs */
	public static List<Tuple2<GrammarAST,GrammarAST>> getStringLiteralAliasesFromLexerRules(GrammarRootAST ast) {
		String[] patterns = {
			"(RULE %name:TOKEN_REF (BLOCK (ALT %lit:STRING_LITERAL)))",
			"(RULE %name:TOKEN_REF (BLOCK (ALT %lit:STRING_LITERAL ACTION)))",
			"(RULE %name:TOKEN_REF (BLOCK (ALT %lit:STRING_LITERAL SEMPRED)))",
			"(RULE %name:TOKEN_REF (BLOCK (LEXER_ALT_ACTION (ALT %lit:STRING_LITERAL) .)))",
			"(RULE %name:TOKEN_REF (BLOCK (LEXER_ALT_ACTION (ALT %lit:STRING_LITERAL) . .)))",
			"(RULE %name:TOKEN_REF (BLOCK (LEXER_ALT_ACTION (ALT %lit:STRING_LITERAL) (LEXER_ACTION_CALL . .))))",
			"(RULE %name:TOKEN_REF (BLOCK (LEXER_ALT_ACTION (ALT %lit:STRING_LITERAL) . (LEXER_ACTION_CALL . .))))",
			"(RULE %name:TOKEN_REF (BLOCK (LEXER_ALT_ACTION (ALT %lit:STRING_LITERAL) (LEXER_ACTION_CALL . .) .)))",
			// TODO: allow doc comment in there
		};
		GrammarASTAdaptor adaptor = new GrammarASTAdaptor(ast.token.getInputStream());
		TreeWizard wiz = new TreeWizard(adaptor,ANTLRParser.tokenNames);
		List<Tuple2<GrammarAST,GrammarAST>> lexerRuleToStringLiteral =
			new ArrayList<Tuple2<GrammarAST,GrammarAST>>();

		List<GrammarAST> ruleNodes = ast.getNodesWithType(ANTLRParser.RULE);
		if ( ruleNodes==null || ruleNodes.isEmpty() ) return null;

		for (GrammarAST r : ruleNodes) {
			//tool.log("grammar", r.toStringTree());
//			System.out.println("chk: "+r.toStringTree());
			Tree name = r.getChild(0);
			if ( name.getType()==ANTLRParser.TOKEN_REF ) {
				// check rule against patterns
				boolean isLitRule;
				for (String pattern : patterns) {
					isLitRule =
						defAlias(r, pattern, wiz, lexerRuleToStringLiteral);
					if ( isLitRule ) break;
				}
//				if ( !isLitRule ) System.out.println("no pattern matched");
			}
		}
		return lexerRuleToStringLiteral;
	}

	protected static boolean defAlias(GrammarAST r, String pattern,
									  TreeWizard wiz,
									  List<Tuple2<GrammarAST,GrammarAST>> lexerRuleToStringLiteral)
	{
		HashMap<String, Object> nodes = new HashMap<String, Object>();
		if ( wiz.parse(r, pattern, nodes) ) {
			GrammarAST litNode = (GrammarAST)nodes.get("lit");
			GrammarAST nameNode = (GrammarAST)nodes.get("name");
			Tuple2<GrammarAST, GrammarAST> pair = Tuple.create(nameNode, litNode);
			lexerRuleToStringLiteral.add(pair);
			return true;
		}
		return false;
	}

	public Set<String> getStringLiterals() {
		final Set<String> strings = new HashSet<String>();
		GrammarTreeVisitor collector = new GrammarTreeVisitor() {
			@Override
			public void stringRef(TerminalAST ref) {
				strings.add(ref.getText());
			}
		};
		collector.visitGrammar(ast);
		return strings;
	}


	public void setLookaheadDFA(int decision, DFA lookaheadDFA) {
		decisionDFAs.put(decision, lookaheadDFA);
	}
}<|MERGE_RESOLUTION|>--- conflicted
+++ resolved
@@ -74,34 +74,11 @@
 public class Grammar implements AttributeResolver {
 	public static final String GRAMMAR_FROM_STRING_NAME = "<string>";
 
-<<<<<<< HEAD
-	@SuppressWarnings("serial")
-	public static final Set<String> parserOptions = new HashSet<String>() {{
-		add("superClass");
-		add("TokenLabelType");
-		add("abstract");
-		add("tokenVocab");
-		add("language");
-	}};
-
-	public static final Set<String> lexerOptions = parserOptions;
-
-	@SuppressWarnings("serial")
-	public static final Set<String> ruleOptions = new HashSet<String>() {{
-	}};
-
-	@SuppressWarnings("serial")
-	public static final Set<String> ParserBlockOptions = new HashSet<String>() {{
-	}};
-
-	@SuppressWarnings("serial")
-	public static final Set<String> LexerBlockOptions = new HashSet<String>() {{
-	}};
-=======
 	public static final Set<String> parserOptions = new HashSet<String>();
 	static {
 		parserOptions.add("superClass");
 		parserOptions.add("TokenLabelType");
+		parserOptions.add("abstract");
 		parserOptions.add("tokenVocab");
 		parserOptions.add("language");
 	}
@@ -113,7 +90,6 @@
 	public static final Set<String> ParserBlockOptions = new HashSet<String>();
 
 	public static final Set<String> LexerBlockOptions = new HashSet<String>();
->>>>>>> bca2589b
 
 	/** Legal options for rule refs like id<key=value> */
 	public static final Set<String> ruleRefOptions = new HashSet<String>();
@@ -122,40 +98,6 @@
 	}
 
 	/** Legal options for terminal refs like ID<assoc=right> */
-<<<<<<< HEAD
-	@SuppressWarnings("serial")
-	public static final Set<String> tokenOptions = new HashSet<String>() {{
-		add("assoc");
-	}};
-
-	@SuppressWarnings("serial")
-	public static final Set<String> actionOptions = new HashSet<String>() {{
-	}};
-
-	@SuppressWarnings("serial")
-	public static final Set<String> semPredOptions = new HashSet<String>() {{
-		add(LeftRecursiveRuleTransformer.PRECEDENCE_OPTION_NAME);
-		add("fail");
-	}};
-
-	@SuppressWarnings("serial")
-	public static final Set<String> doNotCopyOptionsToLexer =
-        new HashSet<String>() {{
-				add("superClass");
-                add("TokenLabelType");
-				add("abstract");
-				add("tokenVocab");
-        }};
-
-    @SuppressWarnings("serial")
-    public static Map<String, AttributeDict> grammarAndLabelRefTypeToScope =
-        new HashMap<String, AttributeDict>() {{
-            put("parser:RULE_LABEL", Rule.predefinedRulePropertiesDict);
-            put("parser:TOKEN_LABEL", AttributeDict.predefinedTokenDict);
-            put("combined:RULE_LABEL", Rule.predefinedRulePropertiesDict);
-            put("combined:TOKEN_LABEL", AttributeDict.predefinedTokenDict);
-		}};
-=======
 	public static final Set<String> tokenOptions = new HashSet<String>();
 	static {
 		tokenOptions.add("assoc");
@@ -165,6 +107,7 @@
 
 	public static final Set<String> semPredOptions = new HashSet<String>();
 	static {
+		semPredOptions.add(LeftRecursiveRuleTransformer.PRECEDENCE_OPTION_NAME);
 		semPredOptions.add("fail");
 	}
 
@@ -172,6 +115,7 @@
 	static {
 		doNotCopyOptionsToLexer.add("superClass");
 		doNotCopyOptionsToLexer.add("TokenLabelType");
+		doNotCopyOptionsToLexer.add("abstract");
 		doNotCopyOptionsToLexer.add("tokenVocab");
 	}
 
@@ -183,7 +127,6 @@
 		grammarAndLabelRefTypeToScope.put("combined:RULE_LABEL", Rule.predefinedRulePropertiesDict);
 		grammarAndLabelRefTypeToScope.put("combined:TOKEN_LABEL", AttributeDict.predefinedTokenDict);
 	}
->>>>>>> bca2589b
 
 	public String name;
     public GrammarRootAST ast;
