/*
 [The "BSD license"]
 Copyright (c) 2012 Jim Idle, Terence Parr
 All rights reserved.

 Redistribution and use in source and binary forms, with or without
 modification, are permitted provided that the following conditions
 are met:
 1. Redistributions of source code must retain the above copyright
    notice, this list of conditions and the following disclaimer.
 2. Redistributions in binary form must reproduce the above copyright
    notice, this list of conditions and the following disclaimer in the
    documentation and/or other materials provided with the distribution.
 3. The name of the author may not be used to endorse or promote products
    derived from this software without specific prior written permission.

 THIS SOFTWARE IS PROVIDED BY THE AUTHOR ``AS IS'' AND ANY EXPRESS OR
 IMPLIED WARRANTIES, INCLUDING, BUT NOT LIMITED TO, THE IMPLIED WARRANTIES
 OF MERCHANTABILITY AND FITNESS FOR A PARTICULAR PURPOSE ARE DISCLAIMED.
 IN NO EVENT SHALL THE AUTHOR BE LIABLE FOR ANY DIRECT, INDIRECT,
 INCIDENTAL, SPECIAL, EXEMPLARY, OR CONSEQUENTIAL DAMAGES (INCLUDING, BUT
 NOT LIMITED TO, PROCUREMENT OF SUBSTITUTE GOODS OR SERVICES; LOSS OF USE,
 DATA, OR PROFITS; OR BUSINESS INTERRUPTION) HOWEVER CAUSED AND ON ANY
 THEORY OF LIABILITY, WHETHER IN CONTRACT, STRICT LIABILITY, OR TORT
 (INCLUDING NEGLIGENCE OR OTHERWISE) ARISING IN ANY WAY OUT OF THE USE OF
 THIS SOFTWARE, EVEN IF ADVISED OF THE POSSIBILITY OF SUCH DAMAGE.
*/

/** The definitive ANTLR v3 grammar to parse ANTLR v4 grammars.
 *  The grammar builds ASTs that are sniffed by subsequent stages.
 */
parser grammar ANTLRParser;

options {
	// Target language is Java, which is the default but being specific
	// here as this grammar is also meant as a good example grammar for
	// for users.
	language      = Java;

	// The output of this grammar is going to be an AST upon which
	// we run a semantic checking phase, then the rest of the analysis
	// including final code generation.
	output        = AST;

	// The vocabulary (tokens and their int token types) we are using
	// for the parser. This is generated by the lexer. The vocab will be extended
	// to include the imaginary tokens below.
	tokenVocab    = ANTLRLexer;

	ASTLabelType  = GrammarAST;
}

// Imaginary Tokens
//
// Imaginary tokens do not exist as far as the lexer is concerned, and it cannot
// generate them. However we sometimes need additional 'tokens' to use as root
// nodes for the AST we are generating. The tokens section is where we
// specify any such tokens
tokens {
    RULE;
	PREC_RULE; // flip to this if we find that it's left-recursive
    RULES;
    RULEMODIFIERS;
    RULEACTIONS;
    BLOCK;
    OPTIONAL;
    CLOSURE;
    POSITIVE_CLOSURE;
    RANGE;
    SET;
    CHAR_RANGE;
    EPSILON;
    ALT;
    ALTLIST;
    ID;
    ARG;
    ARGLIST;
    RET;
	COMBINED;
    INITACTION;
    LABEL;                // $x used in rewrite rules
    TEMPLATE;
    WILDCARD;
    // A generic node indicating a list of something when we don't
    // really need to distinguish what we have a list of as the AST
    // will 'kinow' by context.
    //
    LIST;
    ELEMENT_OPTIONS;      // TOKEN<options>
    RESULT;

    // lexer action stuff
    LEXER_ALT_ACTION;
    LEXER_ACTION_CALL; // ID(foo)
}

// Include the copyright in this source and also the generated source
//
@header {
/*
 [The "BSD licence"]
 Copyright (c) 2005-20012 Terence Parr
 All rights reserved.

 Redistribution and use in source and binary forms, with or without
 modification, are permitted provided that the following conditions
 are met:
 1. Redistributions of source code must retain the above copyright
    notice, this list of conditions and the following disclaimer.
 2. Redistributions in binary form must reproduce the above copyright
    notice, this list of conditions and the following disclaimer in the
    documentation and/or other materials provided with the distribution.
 3. The name of the author may not be used to endorse or promote products
    derived from this software without specific prior written permission.

 THIS SOFTWARE IS PROVIDED BY THE AUTHOR ``AS IS'' AND ANY EXPRESS OR
 IMPLIED WARRANTIES, INCLUDING, BUT NOT LIMITED TO, THE IMPLIED WARRANTIES
 OF MERCHANTABILITY AND FITNESS FOR A PARTICULAR PURPOSE ARE DISCLAIMED.
 IN NO EVENT SHALL THE AUTHOR BE LIABLE FOR ANY DIRECT, INDIRECT,
 INCIDENTAL, SPECIAL, EXEMPLARY, OR CONSEQUENTIAL DAMAGES (INCLUDING, BUT
 NOT LIMITED TO, PROCUREMENT OF SUBSTITUTE GOODS OR SERVICES; LOSS OF USE,
 DATA, OR PROFITS; OR BUSINESS INTERRUPTION) HOWEVER CAUSED AND ON ANY
 THEORY OF LIABILITY, WHETHER IN CONTRACT, STRICT LIABILITY, OR TORT
 (INCLUDING NEGLIGENCE OR OTHERWISE) ARISING IN ANY WAY OUT OF THE USE OF
 THIS SOFTWARE, EVEN IF ADVISED OF THE POSSIBILITY OF SUCH DAMAGE.
*/
package org.antlr.v4.parse;

import org.antlr.v4.tool.*;
import org.antlr.v4.tool.ast.*;
import java.util.ArrayDeque;
import java.util.Deque;
}

@members {
<<<<<<< HEAD
Deque<String> paraphrases = new ArrayDeque<String>();
/** Affects tree construction; no SET collapsing if AST (ID|INT) would hide them from rewrite.
 *  Could use for just AST ops, but we can't see -> until after building sets.
boolean buildAST;
 */
=======
Stack paraphrases = new Stack();
public void grammarError(ErrorType etype, org.antlr.runtime.Token token, Object... args) { }
>>>>>>> 80f7c35a
}

// The main entry point for parsing a V3 grammar from top to toe. This is
// the method call from whence to obtain the AST for the parse.
//
grammarSpec
@after {
GrammarAST options = (GrammarAST)$tree.getFirstChildWithType(ANTLRParser.OPTIONS);
if ( options!=null ) {
	Grammar.setNodeOptions($tree, options);
}
}
    :
      // The grammar itself can have a documenation comment, which is the
      // first terminal in the file.
      //
      DOC_COMMENT?

      // Next we should see the type and name of the grammar file that
      // we are about to parse.
      //
      grammarType id SEMI

      // There now follows zero or more declaration sections that should
      // be given to us before the rules are declared
      //
// A number of things can be declared/stated before the grammar rules
// 'proper' are parsed. These include grammar imports (delegate), grammar
// options, imaginary token declarations, global scope declarations,
// and actions such as @header. In this rule we allow any number of
// these constructs in any order so that the grammar author is not
// constrained by some arbitrary order of declarations that nobody
// can remember. In the next phase of the parse, we verify that these
// constructs are valid, not repeated and so on.
      sync ( prequelConstruct sync )*

	  // We should now see at least one ANTLR EBNF style rule
	  // declaration. If the rules are missing we will let the
	  // semantic verification phase tell the user about it.
	  //
	  rules

	  modeSpec*

      // And we force ANTLR to process everything it finds in the input
      // stream by specifying hte need to match End Of File before the
      // parse is complete.
      //
      EOF

      // Having parsed everything in the file and accumulated the relevant
      // subtrees, we can now rewrite everything into the main AST form
      // that our tree walkers are expecting.
      //

      -> ^(grammarType       // The grammar type is our root AST node
             id              // We need to identify the grammar of course
             DOC_COMMENT?    // We may or may not have a global documentation comment for the file
             prequelConstruct* // The set of declarations we accumulated
             rules           // And of course, we need the set of rules we discovered
             modeSpec*
         )
	;

grammarType
@after {
	if ( $tg!=null ) throw new v3TreeGrammarException(tg);
	if ( $t!=null ) ((GrammarRootAST)$tree).grammarType = $t.type;
	else ((GrammarRootAST)$tree).grammarType=COMBINED;
}
    :	(	t=LEXER g=GRAMMAR  -> GRAMMAR<GrammarRootAST>[$g, "LEXER_GRAMMAR"]
		| // A standalone parser specification
		  	t=PARSER g=GRAMMAR -> GRAMMAR<GrammarRootAST>[$g, "PARSER_GRAMMAR"]

		// A combined lexer and parser specification
		| 	g=GRAMMAR          -> GRAMMAR<GrammarRootAST>[$g, "COMBINED_GRAMMAR"]
		|   tg=TREE_GRAMMAR
			
		)
    ;

// This is the list of all constructs that can be declared before
// the set of rules that compose the grammar, and is invoked 0..n
// times by the grammarPrequel rule.
prequelConstruct
	: // A list of options that affect analysis and/or code generation
	  optionsSpec

    | // A list of grammars to which this grammar will delegate certain
      // parts of the parsing sequence - a set of imported grammars
      delegateGrammars

    | // The declaration of any token types we need that are not already
      // specified by a preceeding grammar, such as when a parser declares
      // imaginary tokens with which to construct the AST, or a rewriting
      // tree parser adds further imaginary tokens to ones defined in a prior
      // {tree} parser.
      tokensSpec

    | // A declaration of language target implemented constructs. All such
      // action sections start with '@' and are given to the language target's
      // StringTemplate group. For instance @parser::header and @lexer::header
      // are gathered here.
      action
    ;

// A list of options that affect analysis and/or code generation
optionsSpec
	:	OPTIONS (option SEMI)* RBRACE -> ^(OPTIONS[$OPTIONS, "OPTIONS"] option+)
    ;

option
    :   id ASSIGN^ optionValue
    ;

// ------------
// Option Value
//
// The actual value of an option - Doh!
//
optionValue
    : // If the option value is a single word that conforms to the
      // lexical rules of token or rule names, then the user may skip quotes
      // and so on. Many option values meet this description
      qid
    | STRING_LITERAL
	| ACTION<ActionAST>
    | INT
    ;

// A list of grammars to which this grammar will delegate certain
// parts of the parsing sequence - a set of imported grammars
delegateGrammars
	: IMPORT delegateGrammar (COMMA delegateGrammar)* SEMI -> ^(IMPORT delegateGrammar+)
	;

// A possibly named grammar file that should be imported to this gramamr
// and delgated to for the rules it specifies
delegateGrammar
    :   id ASSIGN^ id
    |   id
    ;

tokensSpec
<<<<<<< HEAD
	: TOKENS_SPEC id (COMMA id)* COMMA? RBRACE -> ^(TOKENS_SPEC id+)
=======
	: TOKENS_SPEC TOKEN_REF (COMMA TOKEN_REF)* RBRACE -> ^(TOKENS_SPEC TOKEN_REF+)
>>>>>>> 80f7c35a
    | TOKENS_SPEC RBRACE ->
    | TOKENS_SPEC^ v3tokenSpec+ RBRACE!
      {grammarError(ErrorType.V3_TOKENS_SYNTAX, $TOKENS_SPEC);}
	;
	
v3tokenSpec
	:	TOKEN_REF
		(	ASSIGN lit=STRING_LITERAL
            {
            grammarError(ErrorType.V3_ASSIGN_IN_TOKENS, $TOKEN_REF,
                         $TOKEN_REF.getText(), $lit.getText());
            }
						            	-> TOKEN_REF // ignore assignment
		|								-> TOKEN_REF
		)
		SEMI
	;

// A declaration of a language target specifc section,
// such as @header, @includes and so on. We do not verify these
// sections, they are just passed on to the language target.
/** Match stuff like @parser::members {int i;} */
action
	:	AT (actionScopeName COLONCOLON)? id ACTION -> ^(AT actionScopeName? id ACTION<ActionAST>)
	;

/** Sometimes the scope names will collide with keywords; allow them as
 *  ids for action scopes.
 */
actionScopeName
	:	id
	|	LEXER	-> ID[$LEXER]
    |   PARSER	-> ID[$PARSER]
	;

modeSpec
    :	MODE id SEMI sync (lexerRule sync)+  -> ^(MODE id lexerRule+)
    ;

rules
    :	sync (rule sync)*
      // Rewrite with an enclosing node as this is good for counting
      // the number of rules and an easy marker for the walker to detect
      // that there are no rules.
      ->^(RULES rule*)
    ;

sync
@init {
	BitSet followSet = computeErrorRecoverySet();
	if ( input.LA(1)!=Token.EOF && !followSet.member(input.LA(1)) ) {
		reportError(new NoViableAltException("",0,0,input));
       	beginResync();
       	consumeUntil(input, followSet);
       	endResync();
	}
}	:
	;

rule:	parserRule
	|	lexerRule
	;

// The specification of an EBNF rule in ANTLR style, with all the
// rule level parameters, declarations, actions, rewrite specs and so
// on.
//
// Note that here we allow any number of rule declaration sections (such
// as scope, returns, etc) in any order and we let the upcoming semantic
// verification of the AST determine if things are repeated or if a
// particular functional element is not valid in the context of the
// grammar type, such as using returns in lexer rules and so on.
parserRule
@init { paraphrases.push("matching a rule"); }
@after {
	paraphrases.pop();
	GrammarAST options = (GrammarAST)$tree.getFirstChildWithType(ANTLRParser.OPTIONS);
	if ( options!=null ) {
		Grammar.setNodeOptions($tree, options);
	}
}
    : // A rule may start with an optional documentation comment
      DOC_COMMENT?

	  // Next comes the rule name. Here we do not distinguish between
	  // parser or lexer rules, the semantic verification phase will
	  // reject any rules that make no sense, such as lexer rules in
	  // a pure parser or tree parser.
	  RULE_REF

	  // Immediately following the rulename, there may be a specification
	  // of input parameters for the rule. We do not do anything with the
	  // parameters here except gather them for future phases such as
	  // semantic verifcation, type assignment etc. We require that
	  // the input parameters are the next syntactically significant element
	  // following the rule id.
	  ARG_ACTION?

	  ruleReturns?

	  throwsSpec?

	  localsSpec?

	  // Now, before the rule specification itself, which is introduced
	  // with a COLON, we may have zero or more configuration sections.
	  // As usual we just accept anything that is syntactically valid for
	  // one form of the rule or another and let the semantic verification
	  // phase throw out anything that is invalid.
// At the rule level, a programmer may specify a number of sections, such
// as scope declarations, rule return elements, @ sections (which may be
// language target specific) and so on. We allow any number of these in any
// order here and as usual rely onthe semantic verification phase to reject
// anything invalid using its addinotal context information. Here we are
// context free and just accept anything that is a syntactically correct
// construct.
//
      rulePrequels

      COLON

      // The rule is, at the top level, just a list of alts, with
      // finer grained structure defined within the alts.
      ruleBlock

      SEMI

      exceptionGroup

      -> ^( RULE<RuleAST> RULE_REF DOC_COMMENT? ARG_ACTION<ActionAST>?
      		ruleReturns? throwsSpec? localsSpec? rulePrequels? ruleBlock exceptionGroup*
      	  )
    ;

// Many language targets support exceptions and the rule will
// generally be able to throw the language target equivalent
// of a recognition exception. The grammar programmar can
// specify a list of exceptions to catch or a generic catch all
// and the target language code generation template is
// responsible for generating code that makes sense.
exceptionGroup
    : exceptionHandler* finallyClause?
    ;

// Specifies a handler for a particular type of exception
// thrown by a rule
exceptionHandler
	: CATCH ARG_ACTION ACTION -> ^(CATCH ARG_ACTION<ActionAST> ACTION<ActionAST>)
	;

finallyClause
	: FINALLY ACTION -> ^(FINALLY ACTION<ActionAST>)
	;

rulePrequels
@init { paraphrases.push("matching rule preamble"); }
@after { paraphrases.pop(); }
	:	sync (rulePrequel sync)* -> rulePrequel*
	;

// An individual rule level configuration as referenced by the ruleActions
// rule above.
//
rulePrequel
    : optionsSpec
    | ruleAction
    ;

// A rule can return elements that it constructs as it executes.
// The return values are specified in a 'returns' prequel element,
// which contains COMMA separated declarations, where the declaration
// is target language specific. Here we see the returns declaration
// as a single lexical action element, to be processed later.
//
ruleReturns
	: RETURNS^ ARG_ACTION<ActionAST>
	;

// --------------
// Exception spec
//
// Some target languages, such as Java and C# support exceptions
// and they are specified as a prequel element for each rule that
// wishes to throw its own exception type. Note that the name of the
// exception is just a single word, so the header section of the grammar
// must specify the correct import statements (or language equivalent).
// Target languages that do not support exceptions just safely ignore
// them.
//
throwsSpec
    : THROWS qid (COMMA qid)* -> ^(THROWS qid+)
    ;

// locals [Cat x, float g]
localsSpec : LOCALS^ ARG_ACTION<ActionAST> ;

// @ Sections are generally target language specific things
// such as local variable declarations, code to run before the
// rule starts and so on. Fir instance most targets support the
// @init {} section where declarations and code can be placed
// to run before the rule is entered. The C target also has
// an @declarations {} section, where local variables are declared
// in order that the generated code is C89 copmliant.
//
/** Match stuff like @init {int i;} */
ruleAction
	:	AT id ACTION -> ^(AT id ACTION<ActionAST>)
	;

// A set of alts, rewritten as a BLOCK for generic processing
// in tree walkers. Used by the rule 'rule' so that the list of
// alts for a rule appears as a BLOCK containing the alts and
// can be processed by the generic BLOCK rule. Note that we
// use a separate rule so that the BLOCK node has start and stop
// boundaries set correctly by rule post processing of rewrites.
ruleBlock
@init {Token colon = input.LT(-1);}
    :	ruleAltList -> ^(BLOCK<BlockAST>[colon,"BLOCK"] ruleAltList)
    ;
    catch [ResyncToEndOfRuleBlock e] {
    	// just resyncing; ignore error
		retval.tree = (GrammarAST)adaptor.errorNode(input, retval.start, input.LT(-1), null);
    }

ruleAltList
	:	labeledAlt (OR labeledAlt)* -> labeledAlt+
	;

labeledAlt
	:	alternative
		(	POUND! id! {((AltAST)$alternative.tree).altLabel=$id.tree;}
		)?
	;

lexerRule
@init { paraphrases.push("matching a lexer rule"); }
@after {
	paraphrases.pop();
}
    : DOC_COMMENT? FRAGMENT?
	  TOKEN_REF COLON lexerRuleBlock SEMI
      -> ^( RULE<RuleAST> TOKEN_REF DOC_COMMENT?
      		^(RULEMODIFIERS FRAGMENT)? lexerRuleBlock
      	  )
	;

lexerRuleBlock
@init {Token colon = input.LT(-1);}
    :	lexerAltList -> ^(BLOCK<BlockAST>[colon,"BLOCK"] lexerAltList)
    ;
    catch [ResyncToEndOfRuleBlock e] {
    	// just resyncing; ignore error
		retval.tree = (GrammarAST)adaptor.errorNode(input, retval.start, input.LT(-1), null);
    }

lexerAltList
	:	lexerAlt (OR lexerAlt)* -> lexerAlt+
	;

lexerAlt
	:	lexerElements
		(	lexerCommands	-> ^(LEXER_ALT_ACTION<AltAST> lexerElements lexerCommands)
		|					-> lexerElements
		)
	;

lexerElements
    :	lexerElement+ -> ^(ALT<AltAST> lexerElement+)
    ;

lexerElement
@init {
	paraphrases.push("looking for lexer rule element");
	int m = input.mark();
}
@after { paraphrases.pop(); }
	:	labeledLexerElement
		(	ebnfSuffix	-> ^( ebnfSuffix ^(BLOCK<BlockAST>[$labeledLexerElement.start,"BLOCK"] ^(ALT<AltAST> labeledLexerElement) ) )
		|				-> labeledLexerElement
		)
	|	lexerAtom
		(	ebnfSuffix	-> ^( ebnfSuffix ^(BLOCK<BlockAST>[$lexerAtom.start,"BLOCK"] ^(ALT<AltAST> lexerAtom) ) )
		|				-> lexerAtom
		)
	|	lexerBlock
		(	ebnfSuffix	-> ^(ebnfSuffix lexerBlock)
		|				-> lexerBlock
		)
	|	actionElement // actions only allowed at end of outer alt actually,
					  // but preds can be anywhere
	;
    catch [RecognitionException re] {
    	retval.tree = (GrammarAST)adaptor.errorNode(input, retval.start, input.LT(-1), re);
    	int ttype = input.get(input.range()).getType(); // seems to be next token
	    // look for anything that really belongs at the start of the rule minus the initial ID
    	if ( ttype==COLON || ttype==RETURNS || ttype==CATCH || ttype==FINALLY || ttype==AT || ttype==EOF ) {
			RecognitionException missingSemi =
				new v4ParserException("unterminated rule (missing ';') detected at '"+
									  input.LT(1).getText()+" "+input.LT(2).getText()+"'", input);
			reportError(missingSemi);
			if ( ttype==EOF ) {
				input.seek(input.index()+1);
			}
			else if ( ttype==CATCH || ttype==FINALLY ) {
				input.seek(input.range()); // ignore what's before rule trailer stuff
			}
			else if ( ttype==RETURNS || ttype==AT ) { // scan back looking for ID of rule header
				int p = input.index();
				Token t = input.get(p);
				while ( t.getType()!=RULE_REF && t.getType()!=TOKEN_REF ) {
					p--;
					t = input.get(p);
				}
				input.seek(p);
			}
			throw new ResyncToEndOfRuleBlock(); // make sure it goes back to rule block level to recover
		}
        reportError(re);
        recover(input,re);
	}

labeledLexerElement
	:	id (ass=ASSIGN|ass=PLUS_ASSIGN)
		(	lexerAtom	-> ^($ass id lexerAtom)
		|	lexerBlock	-> ^($ass id lexerBlock)
		)
	;


lexerBlock
@after {
GrammarAST options = (GrammarAST)$tree.getFirstChildWithType(ANTLRParser.OPTIONS);
if ( options!=null ) {
	Grammar.setNodeOptions($tree, options);
}
}
 	:	LPAREN
        ( optionsSpec COLON )?
        lexerAltList
        RPAREN
      -> ^(BLOCK<BlockAST>[$LPAREN,"BLOCK"] optionsSpec? lexerAltList )
    ;

// channel=HIDDEN, skip, more, mode(INSIDE), push(INSIDE), pop
lexerCommands
	:	RARROW lexerCommand (COMMA lexerCommand)* -> lexerCommand+
	;

lexerCommand
	:	lexerCommandName LPAREN lexerCommandExpr RPAREN -> ^(LEXER_ACTION_CALL lexerCommandName lexerCommandExpr)
	|	lexerCommandName
	;

lexerCommandExpr
	:	id
	|	INT
	;

lexerCommandName
        :       id
        |       MODE    ->ID[$MODE]
        ;

altList
    :	alternative (OR alternative)* -> alternative+
    ;

// An individual alt with an optional rewrite clause for the
// elements of the alt.
alternative
@init { paraphrases.push("matching alternative"); }
@after { paraphrases.pop(); }
    :	elements	-> elements
    |				-> ^(ALT<AltAST> EPSILON) // empty alt
    ;

elements
    : e+=element+ -> ^(ALT<AltAST> $e+)
    ;

element
@init {
	paraphrases.push("looking for rule element");
	int m = input.mark();
}
@after { paraphrases.pop(); }
	:	labeledElement
		(	ebnfSuffix	-> ^( ebnfSuffix ^(BLOCK<BlockAST>[$labeledElement.start,"BLOCK"] ^(ALT<AltAST> labeledElement ) ))
		|				-> labeledElement
		)
	|	atom
		(	ebnfSuffix	-> ^( ebnfSuffix ^(BLOCK<BlockAST>[$atom.start,"BLOCK"] ^(ALT<AltAST> atom) ) )
		|				-> atom
		)
	|	ebnf
	|	actionElement
	;
    catch [RecognitionException re] {
    	retval.tree = (GrammarAST)adaptor.errorNode(input, retval.start, input.LT(-1), re);
    	int ttype = input.get(input.range()).getType();
	    // look for anything that really belongs at the start of the rule minus the initial ID
    	if ( ttype==COLON || ttype==RETURNS || ttype==CATCH || ttype==FINALLY || ttype==AT ) {
			RecognitionException missingSemi =
				new v4ParserException("unterminated rule (missing ';') detected at '"+
									  input.LT(1).getText()+" "+input.LT(2).getText()+"'", input);
			reportError(missingSemi);
			if ( ttype==CATCH || ttype==FINALLY ) {
				input.seek(input.range()); // ignore what's before rule trailer stuff
			}
			if ( ttype==RETURNS || ttype==AT ) { // scan back looking for ID of rule header
				int p = input.index();
				Token t = input.get(p);
				while ( t.getType()!=RULE_REF && t.getType()!=TOKEN_REF ) {
					p--;
					t = input.get(p);
				}
				input.seek(p);
			}
			throw new ResyncToEndOfRuleBlock(); // make sure it goes back to rule block level to recover
		}
        reportError(re);
        recover(input,re);
	}

actionElement
@after {
	GrammarAST options = (GrammarAST)$tree.getFirstChildWithType(ANTLRParser.ELEMENT_OPTIONS);
	if ( options!=null ) {
		Grammar.setNodeOptions($tree, options);
	}
}
	:	ACTION<ActionAST>
	|   ACTION elementOptions	-> ^(ACTION<ActionAST> elementOptions)
	|   SEMPRED<PredAST>
	|   SEMPRED elementOptions	-> ^(SEMPRED<PredAST> elementOptions)
	;

labeledElement
	:	id (ass=ASSIGN|ass=PLUS_ASSIGN)
		(	atom						-> ^($ass id atom)
		|	block						-> ^($ass id block)
		)
	;

// A block of gramamr structure optionally followed by standard EBNF
// notation, or ANTLR specific notation. I.E. ? + ^ and so on
ebnf
    : block
      // And now we see if we have any of the optional suffixs and rewrite
      // the AST for this rule accordingly
      (	blockSuffix	-> ^(blockSuffix block)
      |				-> block
      )
    ;

// The standard EBNF suffixes with additional components that make
// sense only to ANTLR, in the context of a grammar block.
blockSuffix
    : ebnfSuffix // Standard EBNF
    ;

ebnfSuffix
	:	QUESTION nongreedy=QUESTION?	-> OPTIONAL<OptionalBlockAST>[$start, $nongreedy]
  	|	STAR nongreedy=QUESTION?		-> CLOSURE<StarBlockAST>[$start, $nongreedy]
   	|	PLUS nongreedy=QUESTION?		-> POSITIVE_CLOSURE<PlusBlockAST>[$start, $nongreedy]
	;

lexerAtom
	:	range
	|	terminal
    |   RULE_REF<RuleRefAST>
    |	notSet
    |	wildcard
    |	LEXER_CHAR_SET
	;

atom
	:	// Qualified reference delegate.rule. This must be
	    // lexically contiguous (no spaces either side of the DOT)
	    // otherwise it is two references with a wildcard in between
	    // and not a qualified reference.
	    /*
	    {
	    	input.LT(1).getCharPositionInLine()+input.LT(1).getText().length()==
	        input.LT(2).getCharPositionInLine() &&
	        input.LT(2).getCharPositionInLine()+1==input.LT(3).getCharPositionInLine()
	    }?
	    id DOT ruleref -> ^(DOT id ruleref)

    |
    	*/
        range  // Range x..y - only valid in lexers
	|	terminal
    |   ruleref
    |	notSet
    |	wildcard
    ;
    catch [RecognitionException re] { throw re; } // pass upwards to element

wildcard
@after {
	GrammarAST options = (GrammarAST)$tree.getFirstChildWithType(ANTLRParser.ELEMENT_OPTIONS);
	if ( options!=null ) {
		Grammar.setNodeOptions($tree, options);
	}
}
	:	// Wildcard '.' means any character in a lexer, any
		// token in parser and any node or subtree in a tree parser
		// Because the terminal rule is allowed to be the node
		// specification for the start of a tree rule, we must
		// later check that wildcard was not used for that.
	    DOT elementOptions?
	    -> ^(WILDCARD<TerminalAST>[$DOT] elementOptions?)
	;

// --------------------
// Inverted element set
//
// A set of characters (in a lexer) or terminal tokens, if a parser,
// that are then used to create the inverse set of them.
notSet
    : NOT setElement	-> ^(NOT<NotAST>[$NOT] ^(SET<SetAST>[$setElement.start,"SET"] setElement))
    | NOT blockSet		-> ^(NOT<NotAST>[$NOT] blockSet)
    ;

blockSet
@init {
	Token t;
	boolean ebnf = false;
}
    :	LPAREN setElement (OR setElement)* RPAREN
		-> ^(SET<SetAST>[$LPAREN,"SET"] setElement+ )
    ;

setElement
	:	TOKEN_REF<TerminalAST>
	|	STRING_LITERAL<TerminalAST>
	|	range
    |   LEXER_CHAR_SET
	;

// -------------
// Grammar Block
//
// Anywhere where an element is valid, the grammar may start a new block
// of alts by surrounding that block with ( ). A new block may also have a set
// of options, which apply only to that block.
//
block
@after {
GrammarAST options = (GrammarAST)$tree.getFirstChildWithType(ANTLRParser.OPTIONS);
if ( options!=null ) {
	Grammar.setNodeOptions($tree, options);
}
}
 	:	LPAREN
        ( optionsSpec? ra+=ruleAction* COLON )?
        altList
		RPAREN
      -> ^(BLOCK<BlockAST>[$LPAREN,"BLOCK"] optionsSpec? $ra* altList )
    ;

// ----------------
// Parser rule ref
//
// Reference to a parser rule with optional arguments and optional
// directive to become the root node or ignore the tree produced
//
ruleref
    :	RULE_REF ARG_ACTION? -> ^(RULE_REF<RuleRefAST> ARG_ACTION<ActionAST>?)
    ;
    catch [RecognitionException re] { throw re; } // pass upwards to element

// ---------------
// Character Range
//
// Specifies a range of characters. Valid for lexer rules only, but
// we do not check that here, the tree walkers shoudl do that.
// Note also that the parser also allows through more than just
// character literals so that we can produce a much nicer semantic
// error about any abuse of the .. operator.
//
range
    : STRING_LITERAL<TerminalAST> RANGE<RangeAST>^ STRING_LITERAL<TerminalAST>
    ;

terminal
@after {
GrammarAST options = (GrammarAST)$tree.getFirstChildWithType(ANTLRParser.ELEMENT_OPTIONS);
if ( options!=null ) {
	Grammar.setNodeOptions($tree, options);
}
}
	:   TOKEN_REF elementOptions?		-> ^(TOKEN_REF<TerminalAST> elementOptions?)
	|   STRING_LITERAL elementOptions?	-> ^(STRING_LITERAL<TerminalAST> elementOptions?)
	;

// Terminals may be adorned with certain options when
// reference in the grammar: TOK<,,,>
elementOptions
    : LT elementOption (COMMA elementOption)* GT -> ^(ELEMENT_OPTIONS[$LT,"ELEMENT_OPTIONS"] elementOption+)
    ;

// When used with elements we can specify what the tree node type can
// be and also assign settings of various options  (which we do not check here)
elementOption
    : // This format indicates the default element option
      qid
    | id ASSIGN^ optionValue
    ;

// The name of the grammar, and indeed some other grammar elements may
// come through to the parser looking like a rule reference or a token
// reference, hence this rule is used to pick up whichever it is and rewrite
// it as a generic ID token.
id
@init { paraphrases.push("looking for an identifier"); }
@after { paraphrases.pop(); }
    : RULE_REF  ->ID[$RULE_REF]
    | TOKEN_REF ->ID[$TOKEN_REF]
    ;

qid
@init { paraphrases.push("looking for a qualified identifier"); }
@after { paraphrases.pop(); }
	:	id (DOT id)* -> ID[$qid.start, $text]
	;

alternativeEntry : alternative EOF ; // allow gunit to call alternative and see EOF afterwards
elementEntry : element EOF ;
ruleEntry : rule EOF ;
blockEntry : block EOF ;<|MERGE_RESOLUTION|>--- conflicted
+++ resolved
@@ -133,16 +133,8 @@
 }
 
 @members {
-<<<<<<< HEAD
 Deque<String> paraphrases = new ArrayDeque<String>();
-/** Affects tree construction; no SET collapsing if AST (ID|INT) would hide them from rewrite.
- *  Could use for just AST ops, but we can't see -> until after building sets.
-boolean buildAST;
- */
-=======
-Stack paraphrases = new Stack();
 public void grammarError(ErrorType etype, org.antlr.runtime.Token token, Object... args) { }
->>>>>>> 80f7c35a
 }
 
 // The main entry point for parsing a V3 grammar from top to toe. This is
@@ -287,11 +279,7 @@
     ;
 
 tokensSpec
-<<<<<<< HEAD
-	: TOKENS_SPEC id (COMMA id)* COMMA? RBRACE -> ^(TOKENS_SPEC id+)
-=======
-	: TOKENS_SPEC TOKEN_REF (COMMA TOKEN_REF)* RBRACE -> ^(TOKENS_SPEC TOKEN_REF+)
->>>>>>> 80f7c35a
+	: TOKENS_SPEC TOKEN_REF (COMMA TOKEN_REF)* COMMA? RBRACE -> ^(TOKENS_SPEC TOKEN_REF+)
     | TOKENS_SPEC RBRACE ->
     | TOKENS_SPEC^ v3tokenSpec+ RBRACE!
       {grammarError(ErrorType.V3_TOKENS_SYNTAX, $TOKENS_SPEC);}
