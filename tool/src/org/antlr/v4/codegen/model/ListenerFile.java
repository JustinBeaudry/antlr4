--- conflicted
+++ resolved
@@ -31,7 +31,6 @@
 
 import org.antlr.runtime.RecognitionException;
 import org.antlr.v4.codegen.OutputModelFactory;
-import org.antlr.v4.runtime.atn.ATNSimulator;
 import org.antlr.v4.runtime.misc.Tuple2;
 import org.antlr.v4.tool.Grammar;
 import org.antlr.v4.tool.Rule;
@@ -74,7 +73,7 @@
 		for (Map.Entry<String, List<RuleAST>> entry : g.contextASTs.entrySet()) {
 			for (RuleAST ruleAST : entry.getValue()) {
 				try {
-					Map<String, List<Pair<Integer, AltAST>>> labeledAlternatives = g.getLabeledAlternatives(ruleAST);
+					Map<String, List<Tuple2<Integer, AltAST>>> labeledAlternatives = g.getLabeledAlternatives(ruleAST);
 					listenerNames.addAll(labeledAlternatives.keySet());
 				} catch (RecognitionException ex) {
 				}
@@ -88,22 +87,10 @@
 		for (Rule r : g.rules.values()) {
 			Map<String, List<Tuple2<Integer,AltAST>>> labels = r.getAltLabels();
 			if ( labels!=null ) {
-<<<<<<< HEAD
 				for (Map.Entry<String, List<Tuple2<Integer, AltAST>>> pair : labels.entrySet()) {
-					listenerNames.add(pair.getKey());
 					listenerLabelRuleNames.put(pair.getKey(), r.name);
 				}
 			}
-			else if (r.name.indexOf(ATNSimulator.RULE_VARIANT_DELIMITER) < 0) {
-				// only add rule context if no labels
-				listenerNames.add(r.name);
-			}
-=======
-				for (Map.Entry<String, List<Pair<Integer, AltAST>>> pair : labels.entrySet()) {
-					listenerLabelRuleNames.put(pair.getKey(), r.name);
-				}
-			}
->>>>>>> 1ceb2794
 		}
 
 		ActionAST ast = g.namedActions.get("header");
