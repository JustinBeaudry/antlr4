--- conflicted
+++ resolved
@@ -97,13 +97,7 @@
 		if (g.getOptionString("superClass") != null) {
 			superClass = new ActionText(null, g.getOptionString("superClass"));
 		}
-<<<<<<< HEAD
-		else {
-			superClass = new DefaultParserSuperClass();
-		}
 
 		abstractRecognizer = g.isAbstract();
-=======
->>>>>>> 633d4e2e
 	}
 }