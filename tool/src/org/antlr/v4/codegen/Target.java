/*
 * [The "BSD license"]
 *  Copyright (c) 2012 Terence Parr
 *  Copyright (c) 2012 Sam Harwell
 *  All rights reserved.
 *
 *  Redistribution and use in source and binary forms, with or without
 *  modification, are permitted provided that the following conditions
 *  are met:
 *
 *  1. Redistributions of source code must retain the above copyright
 *     notice, this list of conditions and the following disclaimer.
 *  2. Redistributions in binary form must reproduce the above copyright
 *     notice, this list of conditions and the following disclaimer in the
 *     documentation and/or other materials provided with the distribution.
 *  3. The name of the author may not be used to endorse or promote products
 *     derived from this software without specific prior written permission.
 *
 *  THIS SOFTWARE IS PROVIDED BY THE AUTHOR ``AS IS'' AND ANY EXPRESS OR
 *  IMPLIED WARRANTIES, INCLUDING, BUT NOT LIMITED TO, THE IMPLIED WARRANTIES
 *  OF MERCHANTABILITY AND FITNESS FOR A PARTICULAR PURPOSE ARE DISCLAIMED.
 *  IN NO EVENT SHALL THE AUTHOR BE LIABLE FOR ANY DIRECT, INDIRECT,
 *  INCIDENTAL, SPECIAL, EXEMPLARY, OR CONSEQUENTIAL DAMAGES (INCLUDING, BUT
 *  NOT LIMITED TO, PROCUREMENT OF SUBSTITUTE GOODS OR SERVICES; LOSS OF USE,
 *  DATA, OR PROFITS; OR BUSINESS INTERRUPTION) HOWEVER CAUSED AND ON ANY
 *  THEORY OF LIABILITY, WHETHER IN CONTRACT, STRICT LIABILITY, OR TORT
 *  (INCLUDING NEGLIGENCE OR OTHERWISE) ARISING IN ANY WAY OUT OF THE USE OF
 *  THIS SOFTWARE, EVEN IF ADVISED OF THE POSSIBILITY OF SUCH DAMAGE.
 */

package org.antlr.v4.codegen;

import org.antlr.v4.codegen.model.RuleFunction;
import org.antlr.v4.codegen.model.SerializedATN;
import org.antlr.v4.misc.Utils;
import org.antlr.v4.parse.ANTLRParser;
import org.antlr.v4.runtime.Token;
import org.antlr.v4.runtime.atn.ATNSimulator;
import org.antlr.v4.tool.ErrorType;
import org.antlr.v4.tool.Grammar;
import org.antlr.v4.tool.Rule;
import org.antlr.v4.tool.ast.GrammarAST;
import org.stringtemplate.v4.NumberRenderer;
import org.stringtemplate.v4.ST;
import org.stringtemplate.v4.STErrorListener;
import org.stringtemplate.v4.STGroup;
import org.stringtemplate.v4.STGroupFile;
import org.stringtemplate.v4.StringRenderer;
import org.stringtemplate.v4.misc.STMessage;

/** */
public abstract class Target {
	/** For pure strings of Java 16-bit Unicode char, how can we display
	 *  it in the target language as a literal.  Useful for dumping
	 *  predicates and such that may refer to chars that need to be escaped
	 *  when represented as strings.  Also, templates need to be escaped so
	 *  that the target language can hold them as a string.
	 *  <p/>
	 *  I have defined (via the constructor) the set of typical escapes,
	 *  but your {@link Target} subclass is free to alter the translated chars
	 *  or add more definitions.  This is non-static so each target can have
	 *  a different set in memory at same time.
	 */
	protected String[] targetCharValueEscape = new String[255];

	private final CodeGenerator gen;
	private final String language;
	private STGroup templates;

	protected Target(CodeGenerator gen, String language) {
		targetCharValueEscape['\n'] = "\\n";
		targetCharValueEscape['\r'] = "\\r";
		targetCharValueEscape['\t'] = "\\t";
		targetCharValueEscape['\b'] = "\\b";
		targetCharValueEscape['\f'] = "\\f";
		targetCharValueEscape['\\'] = "\\\\";
		targetCharValueEscape['\''] = "\\'";
		targetCharValueEscape['"'] = "\\\"";
		this.gen = gen;
		this.language = language;
	}

	public CodeGenerator getCodeGenerator() {
		return gen;
	}

	public String getLanguage() {
		return language;
	}

<<<<<<< HEAD
	public STGroup getTemplates() {
		if (templates == null) {
			templates = loadTemplates();
		}
=======
    /** ANTLR tool should check output templates / target are compatible with tool code generation.
     *  For now, a simple string match used on x.y of x.y.z scheme. We use a method to avoid mismatches
     *  between a template called VERSION. This value is checked against Tool.VERSION during load of templates.
     *
     *  This additional method forces all targets 4.3 and beyond to add this method.
     *
     * @since 4.3
     */
    public abstract String getVersion();

    public STGroup getTemplates() {
        if (templates == null) {
            String version = getVersion();
            if (version == null || !version.equals(Tool.VERSION)) {
                gen.tool.errMgr.toolError(ErrorType.INCOMPATIBLE_TOOL_AND_TEMPLATES, version, Tool.VERSION, language);
            }
            templates = loadTemplates();
        }
>>>>>>> 3e6e218f

		return templates;
	}

	protected void genFile(Grammar g,
						   ST outputFileST,
						   String fileName)
	{
		getCodeGenerator().write(outputFileST, fileName);
	}

	protected void genListenerFile(Grammar g,
								   ST outputFileST)
	{
		String fileName = getCodeGenerator().getListenerFileName();
		getCodeGenerator().write(outputFileST, fileName);
	}

	protected void genRecognizerHeaderFile(Grammar g,
										   ST headerFileST,
										   String extName) // e.g., ".h"
	{
		// no header file by default
	}

	/** Get a meaningful name for a token type useful during code generation.
	 *  Literals without associated names are converted to the string equivalent
	 *  of their integer values. Used to generate x==ID and x==34 type comparisons
	 *  etc...  Essentially we are looking for the most obvious way to refer
	 *  to a token type in the generated code.
	 */
	public String getTokenTypeAsTargetLabel(Grammar g, int ttype) {
		String name = g.getTokenName(ttype);
		// If name is not valid, return the token type instead
		if ( Grammar.INVALID_TOKEN_NAME.equals(name) ) {
			return String.valueOf(ttype);
		}

		return name;
	}

	public String[] getTokenTypesAsTargetLabels(Grammar g, int[] ttypes) {
		String[] labels = new String[ttypes.length];
		for (int i=0; i<ttypes.length; i++) {
			labels[i] = getTokenTypeAsTargetLabel(g, ttypes[i]);
		}
		return labels;
	}

	/** Given a random string of Java unicode chars, return a new string with
	 *  optionally appropriate quote characters for target language and possibly
	 *  with some escaped characters.  For example, if the incoming string has
	 *  actual newline characters, the output of this method would convert them
	 *  to the two char sequence \n for Java, C, C++, ...  The new string has
	 *  double-quotes around it as well.  Example String in memory:
	 *
	 *     a"[newlinechar]b'c[carriagereturnchar]d[tab]e\f
	 *
	 *  would be converted to the valid Java s:
	 *
	 *     "a\"\nb'c\rd\te\\f"
	 *
	 *  or
	 *
	 *     a\"\nb'c\rd\te\\f
	 *
	 *  depending on the quoted arg.
	 */
	public String getTargetStringLiteralFromString(String s, boolean quoted) {
		if ( s==null ) {
			return null;
		}

		StringBuilder buf = new StringBuilder();
		if ( quoted ) {
			buf.append('"');
		}
		for (int i=0; i<s.length(); i++) {
			int c = s.charAt(i);
			if ( c!='\'' && // don't escape single quotes in strings for java
				 c<targetCharValueEscape.length &&
				 targetCharValueEscape[c]!=null )
			{
				buf.append(targetCharValueEscape[c]);
			}
			else {
				buf.append((char)c);
			}
		}
		if ( quoted ) {
			buf.append('"');
		}
		return buf.toString();
	}

	public String getTargetStringLiteralFromString(String s) {
		return getTargetStringLiteralFromString(s, true);
	}

	/**
	 * Convert from an ANTLR string literal found in a grammar file to an
	 * equivalent string literal in the target language.
	 */
	public abstract String getTargetStringLiteralFromANTLRStringLiteral(
		CodeGenerator generator,
		String literal, boolean addQuotes);

	/** Assume 16-bit char */
	public abstract String encodeIntAsCharEscape(int v);

	public String getLoopLabel(GrammarAST ast) {
		return "loop"+ ast.token.getTokenIndex();
	}

	public String getLoopCounter(GrammarAST ast) {
		return "cnt"+ ast.token.getTokenIndex();
	}

	public String getListLabel(String label) {
		ST st = getTemplates().getInstanceOf("ListLabelName");
		st.add("label", label);
		return st.render();
	}

	public String getRuleFunctionContextStructName(Rule r) {
		if ( r.g.isLexer() ) {
			return getTemplates().getInstanceOf("LexerRuleContext").render();
		}

		String baseName = r.name;
		int lfIndex = baseName.indexOf(ATNSimulator.RULE_VARIANT_DELIMITER);
		if (lfIndex >= 0) {
			baseName = baseName.substring(0, lfIndex);
		}

		return Utils.capitalize(baseName)+getTemplates().getInstanceOf("RuleContextNameSuffix").render();
	}

	public String getAltLabelContextStructName(String label) {
		return Utils.capitalize(label)+getTemplates().getInstanceOf("RuleContextNameSuffix").render();
	}

	/** If we know which actual function, we can provide the actual ctx type.
	 *  This will contain implicit labels etc...  From outside, though, we
	 *  see only ParserRuleContext unless there are externally visible stuff
	 *  like args, locals, explicit labels, etc...
	 */
	public String getRuleFunctionContextStructName(RuleFunction function) {
		Rule r = function.rule;
		if ( r.g.isLexer() ) {
			return getTemplates().getInstanceOf("LexerRuleContext").render();
		}

		String baseName = function.variantOf != null ? function.variantOf : function.name;
		return Utils.capitalize(baseName)+getTemplates().getInstanceOf("RuleContextNameSuffix").render();
	}

	// should be same for all refs to same token like ctx.ID within single rule function
	// for literals like 'while', we gen _s<ttype>
	public String getImplicitTokenLabel(String tokenName) {
		ST st = getTemplates().getInstanceOf("ImplicitTokenLabel");
		int ttype = getCodeGenerator().g.getTokenType(tokenName);
		if ( tokenName.startsWith("'") ) {
			return "s"+ttype;
		}
		String text = getTokenTypeAsTargetLabel(getCodeGenerator().g, ttype);
		st.add("tokenName", text);
		return st.render();
	}

	// x=(A|B)
	public String getImplicitSetLabel(String id) {
		ST st = getTemplates().getInstanceOf("ImplicitSetLabel");
		st.add("id", id);
		return st.render();
	}

	public String getImplicitRuleLabel(String ruleName) {
		ST st = getTemplates().getInstanceOf("ImplicitRuleLabel");
		st.add("ruleName", ruleName);
		return st.render();
	}

	public String getElementListName(String name) {
		ST st = getTemplates().getInstanceOf("ElementListName");
		st.add("elemName", getElementName(name));
		return st.render();
	}

	public String getElementName(String name) {
		if (".".equals(name)) {
			return "_wild";
		}

		if ( getCodeGenerator().g.getRule(name)!=null ) return name;
		int ttype = getCodeGenerator().g.getTokenType(name);
		if ( ttype==Token.INVALID_TYPE ) return name;
		return getTokenTypeAsTargetLabel(getCodeGenerator().g, ttype);
	}

	/**
	 * Gets the maximum number of 16-bit unsigned integers that can be encoded
	 * in a single segment of the serialized ATN.
	 *
	 * @see SerializedATN#getSegments
	 *
	 * @return the serialized ATN segment limit
	 */
	public int getSerializedATNSegmentLimit() {
		return Integer.MAX_VALUE;
	}

	public boolean grammarSymbolCausesIssueInGeneratedCode(GrammarAST idNode) {
		switch (idNode.getParent().getType()) {
		case ANTLRParser.ASSIGN:
			switch (idNode.getParent().getParent().getType()) {
			case ANTLRParser.ELEMENT_OPTIONS:
			case ANTLRParser.OPTIONS:
				return false;

			default:
				break;
			}

			break;

		case ANTLRParser.AT:
		case ANTLRParser.ELEMENT_OPTIONS:
			return false;

		case ANTLRParser.LEXER_ACTION_CALL:
			if (idNode.getChildIndex() == 0) {
				// first child is the command name which is part of the ANTLR language
				return false;
			}

			// arguments to the command should be checked
			break;

		default:
			break;
		}

		return visibleGrammarSymbolCausesIssueInGeneratedCode(idNode);
	}

	protected abstract boolean visibleGrammarSymbolCausesIssueInGeneratedCode(GrammarAST idNode);

	protected STGroup loadTemplates() {
		STGroup result = new STGroupFile(CodeGenerator.TEMPLATE_ROOT+"/"+getLanguage()+"/"+getLanguage()+STGroup.GROUP_FILE_EXTENSION);
		result.registerRenderer(Integer.class, new NumberRenderer());
		result.registerRenderer(String.class, new StringRenderer());
		result.setListener(new STErrorListener() {
			@Override
			public void compileTimeError(STMessage msg) {
				reportError(msg);
			}

			@Override
			public void runTimeError(STMessage msg) {
				reportError(msg);
			}

			@Override
			public void IOError(STMessage msg) {
				reportError(msg);
			}

			@Override
			public void internalError(STMessage msg) {
				reportError(msg);
			}

			private void reportError(STMessage msg) {
				getCodeGenerator().tool.errMgr.toolError(ErrorType.STRING_TEMPLATE_WARNING, msg.cause, msg.toString());
			}
		});

		return result;
	}

	/**
	 * @since 4.3
	 */
	public boolean wantsBaseListener() {
		return true;
	}

	/**
	 * @since 4.3
	 */
	public boolean wantsBaseVisitor() {
		return true;
	}

	/**
	 * @since 4.3
	 */
	public boolean supportsOverloadedMethods() {
		return true;
	}
}<|MERGE_RESOLUTION|>--- conflicted
+++ resolved
@@ -88,31 +88,10 @@
 		return language;
 	}
 
-<<<<<<< HEAD
 	public STGroup getTemplates() {
 		if (templates == null) {
 			templates = loadTemplates();
 		}
-=======
-    /** ANTLR tool should check output templates / target are compatible with tool code generation.
-     *  For now, a simple string match used on x.y of x.y.z scheme. We use a method to avoid mismatches
-     *  between a template called VERSION. This value is checked against Tool.VERSION during load of templates.
-     *
-     *  This additional method forces all targets 4.3 and beyond to add this method.
-     *
-     * @since 4.3
-     */
-    public abstract String getVersion();
-
-    public STGroup getTemplates() {
-        if (templates == null) {
-            String version = getVersion();
-            if (version == null || !version.equals(Tool.VERSION)) {
-                gen.tool.errMgr.toolError(ErrorType.INCOMPATIBLE_TOOL_AND_TEMPLATES, version, Tool.VERSION, language);
-            }
-            templates = loadTemplates();
-        }
->>>>>>> 3e6e218f
 
 		return templates;
 	}
