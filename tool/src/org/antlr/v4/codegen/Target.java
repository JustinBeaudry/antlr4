--- conflicted
+++ resolved
@@ -35,11 +35,8 @@
 import org.antlr.v4.misc.Utils;
 import org.antlr.v4.parse.ANTLRParser;
 import org.antlr.v4.runtime.Token;
-<<<<<<< HEAD
 import org.antlr.v4.runtime.atn.ATNSimulator;
 import org.antlr.v4.runtime.misc.NotNull;
-=======
->>>>>>> e6de65a1
 import org.antlr.v4.tool.ErrorType;
 import org.antlr.v4.tool.Grammar;
 import org.antlr.v4.tool.Rule;
@@ -92,21 +89,7 @@
 		return language;
 	}
 
-<<<<<<< HEAD
 	@NotNull
-=======
-	/** ANTLR tool should check output templates / target are compatible with tool code generation.
-	 *  For now, a simple string match used on x.y of x.y.z scheme. We use a method to avoid mismatches
-	 *  between a template called VERSION. This value is checked against Tool.VERSION during load of templates.
-	 *
-	 *  This additional method forces all targets 4.3 and beyond to add this method.
-	 *
-	 * @since 4.3
-	 */
-	public abstract String getVersion();
-
-
->>>>>>> e6de65a1
 	public STGroup getTemplates() {
 		if (templates == null) {
 			templates = loadTemplates();
@@ -324,7 +307,9 @@
 	 *
 	 *  @since 4.5
 	 */
-	public int getInlineTestSetWordSize() { return 64; }
+	public int getInlineTestSetWordSize() {
+		return 64;
+	}
 
 	public boolean grammarSymbolCausesIssueInGeneratedCode(GrammarAST idNode) {
 		switch (idNode.getParent().getType()) {
@@ -362,23 +347,7 @@
 
 	protected abstract boolean visibleGrammarSymbolCausesIssueInGeneratedCode(GrammarAST idNode);
 
-<<<<<<< HEAD
 	@NotNull
-=======
-	public boolean templatesExist() {
-		String groupFileName = CodeGenerator.TEMPLATE_ROOT + "/" + getLanguage() + "/" + getLanguage() + STGroup.GROUP_FILE_EXTENSION;
-		STGroup result = null;
-		try {
-			result = new STGroupFile(groupFileName);
-		}
-		catch (IllegalArgumentException iae) {
-			result = null;
-		}
-		return result!=null;
-	}
-
-
->>>>>>> e6de65a1
 	protected STGroup loadTemplates() {
 		STGroup result = new STGroupFile(CodeGenerator.TEMPLATE_ROOT+"/"+getLanguage()+"/"+getLanguage()+STGroup.GROUP_FILE_EXTENSION);
 		result.registerRenderer(Integer.class, new NumberRenderer());
