/*
 * [The "BSD license"]
 *  Copyright (c) 2012 Terence Parr
 *  Copyright (c) 2012 Sam Harwell
 *  All rights reserved.
 *
 *  Redistribution and use in source and binary forms, with or without
 *  modification, are permitted provided that the following conditions
 *  are met:
 *
 *  1. Redistributions of source code must retain the above copyright
 *     notice, this list of conditions and the following disclaimer.
 *  2. Redistributions in binary form must reproduce the above copyright
 *     notice, this list of conditions and the following disclaimer in the
 *     documentation and/or other materials provided with the distribution.
 *  3. The name of the author may not be used to endorse or promote products
 *     derived from this software without specific prior written permission.
 *
 *  THIS SOFTWARE IS PROVIDED BY THE AUTHOR ``AS IS'' AND ANY EXPRESS OR
 *  IMPLIED WARRANTIES, INCLUDING, BUT NOT LIMITED TO, THE IMPLIED WARRANTIES
 *  OF MERCHANTABILITY AND FITNESS FOR A PARTICULAR PURPOSE ARE DISCLAIMED.
 *  IN NO EVENT SHALL THE AUTHOR BE LIABLE FOR ANY DIRECT, INDIRECT,
 *  INCIDENTAL, SPECIAL, EXEMPLARY, OR CONSEQUENTIAL DAMAGES (INCLUDING, BUT
 *  NOT LIMITED TO, PROCUREMENT OF SUBSTITUTE GOODS OR SERVICES; LOSS OF USE,
 *  DATA, OR PROFITS; OR BUSINESS INTERRUPTION) HOWEVER CAUSED AND ON ANY
 *  THEORY OF LIABILITY, WHETHER IN CONTRACT, STRICT LIABILITY, OR TORT
 *  (INCLUDING NEGLIGENCE OR OTHERWISE) ARISING IN ANY WAY OUT OF THE USE OF
 *  THIS SOFTWARE, EVEN IF ADVISED OF THE POSSIBILITY OF SUCH DAMAGE.
 */

package org.antlr.v4.codegen;

import org.antlr.v4.Tool;
import org.antlr.v4.codegen.model.OutputModelObject;
import org.antlr.v4.runtime.Token;
import org.antlr.v4.tool.ErrorType;
import org.antlr.v4.tool.Grammar;
import org.stringtemplate.v4.AutoIndentWriter;
import org.stringtemplate.v4.ST;
import org.stringtemplate.v4.STGroup;
import org.stringtemplate.v4.STWriter;

import java.io.IOException;
import java.io.Writer;
import java.lang.reflect.Constructor;
<<<<<<< HEAD
import java.lang.reflect.InvocationTargetException;
import java.util.HashMap;
=======
import java.util.LinkedHashMap;
>>>>>>> e6de65a1
import java.util.Map;

/** General controller for code gen.  Can instantiate sub generator(s).
 */
public class CodeGenerator {
	public static final String TEMPLATE_ROOT = "org/antlr/v4/tool/templates/codegen";
	public static final String VOCAB_FILE_EXTENSION = ".tokens";
	public static final String DEFAULT_LANGUAGE = "Java";
	public static final String vocabFilePattern =
		"<tokens.keys:{t | <t>=<tokens.(t)>\n}>" +
		"<literals.keys:{t | <t>=<literals.(t)>\n}>";


	public final Grammar g;

	public final Tool tool;

	public final String language;

	private Target target;

	public int lineWidth = 72;

<<<<<<< HEAD
	public CodeGenerator(@NotNull Grammar g) {
=======
	private CodeGenerator(String language) {
		this.g = null;
		this.tool = null;
		this.language = language;
	}

	public CodeGenerator(Grammar g) {
>>>>>>> e6de65a1
		this(g.tool, g, g.getOptionString("language"));
	}

	public CodeGenerator(Tool tool, Grammar g, String language) {
		this.g = g;
		this.tool = tool;
		this.language = language != null ? language : DEFAULT_LANGUAGE;
	}

<<<<<<< HEAD
	@Nullable
=======
	public static boolean targetExists(String language) {
		String targetName = "org.antlr.v4.codegen."+language+"Target";
		try {
			Class<? extends Target> c = Class.forName(targetName).asSubclass(Target.class);
			Constructor<? extends Target> ctor = c.getConstructor(CodeGenerator.class);
			CodeGenerator gen = new CodeGenerator(language);
			Target target = ctor.newInstance(gen);
			return target.templatesExist();
		}
		catch (Exception e) { // ignore errors; we're detecting presence only
		}
		return false;
	}


>>>>>>> e6de65a1
	public Target getTarget() {
		if (target == null) {
			loadLanguageTarget(language);
		}

		return target;
	}


	public STGroup getTemplates() {
		Target target = getTarget();
		if (target == null) {
			return null;
		}

		return target.getTemplates();
	}

	protected void loadLanguageTarget(String language) {
		String targetName = "org.antlr.v4.codegen."+language+"Target";
		try {
			Class<? extends Target> c = Class.forName(targetName).asSubclass(Target.class);
			Constructor<? extends Target> ctor = c.getConstructor(CodeGenerator.class);
			target = ctor.newInstance(this);
		}
		catch (ClassNotFoundException cnfe) {
			tool.errMgr.toolError(ErrorType.CANNOT_CREATE_TARGET_GENERATOR,
						 cnfe,
						 targetName);
		}
		catch (NoSuchMethodException nsme) {
			tool.errMgr.toolError(ErrorType.CANNOT_CREATE_TARGET_GENERATOR,
						 nsme,
						 targetName);
		}
		catch (InvocationTargetException ite) {
			tool.errMgr.toolError(ErrorType.CANNOT_CREATE_TARGET_GENERATOR,
						 ite,
						 targetName);
		}
		catch (InstantiationException ie) {
			tool.errMgr.toolError(ErrorType.CANNOT_CREATE_TARGET_GENERATOR,
						 ie,
						 targetName);
		}
		catch (IllegalAccessException cnfe) {
			tool.errMgr.toolError(ErrorType.CANNOT_CREATE_TARGET_GENERATOR,
						 cnfe,
						 targetName);
		}
	}

	// CREATE TEMPLATES BY WALKING MODEL

	private OutputModelController createController() {
		OutputModelFactory factory = new ParserFactory(this);
		OutputModelController controller = new OutputModelController(factory);
		factory.setController(controller);
		return controller;
	}

	private ST walk(OutputModelObject outputModel) {
		Target target = getTarget();
		if (target == null) {
			throw new UnsupportedOperationException("Cannot generate code without a target.");
		}

		OutputModelWalker walker = new OutputModelWalker(tool, target.getTemplates());
		return walker.walk(outputModel);
	}

	public ST generateLexer() { return walk(createController().buildLexerOutputModel()); }
	public ST generateParser() { return walk(createController().buildParserOutputModel()); }
	public ST generateListener() { return walk(createController().buildListenerOutputModel()); }
	public ST generateBaseListener() { return walk(createController().buildBaseListenerOutputModel()); }
	public ST generateVisitor() { return walk(createController().buildVisitorOutputModel()); }
	public ST generateBaseVisitor() { return walk(createController().buildBaseVisitorOutputModel()); }

	/** Generate a token vocab file with all the token names/types.  For example:
	 *  ID=7
	 *  FOR=8
	 *  'for'=8
	 *
	 *  This is independent of the target language; used by antlr internally
	 */
	ST getTokenVocabOutput() {
		ST vocabFileST = new ST(vocabFilePattern);
		Map<String,Integer> tokens = new LinkedHashMap<String,Integer>();
		// make constants for the token names
		for (String t : g.tokenNameToTypeMap.keySet()) {
			int tokenType = g.tokenNameToTypeMap.get(t);
			if ( tokenType>=Token.MIN_USER_TOKEN_TYPE) {
				tokens.put(t, tokenType);
			}
		}
		vocabFileST.add("tokens", tokens);

		// now dump the strings
		Map<String,Integer> literals = new LinkedHashMap<String,Integer>();
		for (String literal : g.stringLiteralToTypeMap.keySet()) {
			int tokenType = g.stringLiteralToTypeMap.get(literal);
			if ( tokenType>=Token.MIN_USER_TOKEN_TYPE) {
				literals.put(literal, tokenType);
			}
		}
		vocabFileST.add("literals", literals);

		return vocabFileST;
	}

	public void writeRecognizer(ST outputFileST) {
		Target target = getTarget();
		if (target == null) {
			throw new UnsupportedOperationException("Cannot generate code without a target.");
		}

		target.genFile(g, outputFileST, getRecognizerFileName());
	}

	public void writeListener(ST outputFileST) {
		Target target = getTarget();
		if (target == null) {
			throw new UnsupportedOperationException("Cannot generate code without a target.");
		}

		target.genFile(g, outputFileST, getListenerFileName());
	}

	public void writeBaseListener(ST outputFileST) {
		Target target = getTarget();
		if (target == null) {
			throw new UnsupportedOperationException("Cannot generate code without a target.");
		}

		target.genFile(g, outputFileST, getBaseListenerFileName());
	}

	public void writeVisitor(ST outputFileST) {
		Target target = getTarget();
		if (target == null) {
			throw new UnsupportedOperationException("Cannot generate code without a target.");
		}

		target.genFile(g, outputFileST, getVisitorFileName());
	}

	public void writeBaseVisitor(ST outputFileST) {
		Target target = getTarget();
		if (target == null) {
			throw new UnsupportedOperationException("Cannot generate code without a target.");
		}

		target.genFile(g, outputFileST, getBaseVisitorFileName());
	}

	public void writeHeaderFile() {
		Target target = getTarget();
		if (target == null) {
			throw new UnsupportedOperationException("Cannot generate code without a target.");
		}

		String fileName = getHeaderFileName();
		if ( fileName==null ) return;
		if ( target.getTemplates().isDefined("headerFile") ) {
			ST extST = target.getTemplates().getInstanceOf("headerFileExtension");
			ST headerFileST = null;
			// TODO:  don't hide this header file generation here!
			target.genRecognizerHeaderFile(g, headerFileST, extST.render(lineWidth));
		}
	}

	public void writeVocabFile() {
		Target target = getTarget();
		if (target == null) {
			throw new UnsupportedOperationException("Cannot generate code without a target.");
		}

		// write out the vocab interchange file; used by antlr,
		// does not change per target
		ST tokenVocabSerialization = getTokenVocabOutput();
		String fileName = getVocabFileName();
		if ( fileName!=null ) {
			target.genFile(g, tokenVocabSerialization, fileName);
		}
	}

	public void write(ST code, String fileName) {
		try {
			@SuppressWarnings("unused")
			long start = System.currentTimeMillis();
			Writer w = tool.getOutputFileWriter(g, fileName);
			STWriter wr = new AutoIndentWriter(w);
			wr.setLineWidth(lineWidth);
			code.write(wr);
			w.close();
			@SuppressWarnings("unused")
			long stop = System.currentTimeMillis();
		}
		catch (IOException ioe) {
			tool.errMgr.toolError(ErrorType.CANNOT_WRITE_FILE,
								  ioe,
								  fileName);
		}
	}

	/** Generate TParser.java and TLexer.java from T.g4 if combined, else
	 *  just use T.java as output regardless of type.
	 */
	public String getRecognizerFileName() {
		Target target = getTarget();
		if (target == null) {
			throw new UnsupportedOperationException("Cannot generate code without a target.");
		}

		ST extST = target.getTemplates().getInstanceOf("codeFileExtension");
		String recognizerName = g.getRecognizerName();
		return recognizerName+extST.render();
	}

	/** A given grammar T, return the listener name such as
	 *  TListener.java, if we're using the Java target.
 	 */
	public String getListenerFileName() {
		Target target = getTarget();
		if (target == null) {
			throw new UnsupportedOperationException("Cannot generate code without a target.");
		}

		assert g.name != null;
		ST extST = target.getTemplates().getInstanceOf("codeFileExtension");
		String listenerName = g.name + "Listener";
		return listenerName+extST.render();
	}

	/** A given grammar T, return the visitor name such as
	 *  TVisitor.java, if we're using the Java target.
 	 */
	public String getVisitorFileName() {
		Target target = getTarget();
		if (target == null) {
			throw new UnsupportedOperationException("Cannot generate code without a target.");
		}

		assert g.name != null;
		ST extST = target.getTemplates().getInstanceOf("codeFileExtension");
		String listenerName = g.name + "Visitor";
		return listenerName+extST.render();
	}

	/** A given grammar T, return a blank listener implementation
	 *  such as TBaseListener.java, if we're using the Java target.
 	 */
	public String getBaseListenerFileName() {
		Target target = getTarget();
		if (target == null) {
			throw new UnsupportedOperationException("Cannot generate code without a target.");
		}

		assert g.name != null;
		ST extST = target.getTemplates().getInstanceOf("codeFileExtension");
		String listenerName = g.name + "BaseListener";
		return listenerName+extST.render();
	}

	/** A given grammar T, return a blank listener implementation
	 *  such as TBaseListener.java, if we're using the Java target.
 	 */
	public String getBaseVisitorFileName() {
		Target target = getTarget();
		if (target == null) {
			throw new UnsupportedOperationException("Cannot generate code without a target.");
		}

		assert g.name != null;
		ST extST = target.getTemplates().getInstanceOf("codeFileExtension");
		String listenerName = g.name + "BaseVisitor";
		return listenerName+extST.render();
	}

	/** What is the name of the vocab file generated for this grammar?
	 *  Returns null if no .tokens file should be generated.
	 */
	public String getVocabFileName() {
		return g.name+VOCAB_FILE_EXTENSION;
	}

	public String getHeaderFileName() {
		Target target = getTarget();
		if (target == null) {
			throw new UnsupportedOperationException("Cannot generate code without a target.");
		}

		ST extST = target.getTemplates().getInstanceOf("headerFileExtension");
		if ( extST==null ) return null;
		String recognizerName = g.getRecognizerName();
		return recognizerName+extST.render();
	}
}<|MERGE_RESOLUTION|>--- conflicted
+++ resolved
@@ -33,6 +33,8 @@
 import org.antlr.v4.Tool;
 import org.antlr.v4.codegen.model.OutputModelObject;
 import org.antlr.v4.runtime.Token;
+import org.antlr.v4.runtime.misc.NotNull;
+import org.antlr.v4.runtime.misc.Nullable;
 import org.antlr.v4.tool.ErrorType;
 import org.antlr.v4.tool.Grammar;
 import org.stringtemplate.v4.AutoIndentWriter;
@@ -43,12 +45,8 @@
 import java.io.IOException;
 import java.io.Writer;
 import java.lang.reflect.Constructor;
-<<<<<<< HEAD
 import java.lang.reflect.InvocationTargetException;
-import java.util.HashMap;
-=======
 import java.util.LinkedHashMap;
->>>>>>> e6de65a1
 import java.util.Map;
 
 /** General controller for code gen.  Can instantiate sub generator(s).
@@ -61,56 +59,28 @@
 		"<tokens.keys:{t | <t>=<tokens.(t)>\n}>" +
 		"<literals.keys:{t | <t>=<literals.(t)>\n}>";
 
-
+	@NotNull
 	public final Grammar g;
-
+	@NotNull
 	public final Tool tool;
-
+	@NotNull
 	public final String language;
 
 	private Target target;
 
 	public int lineWidth = 72;
 
-<<<<<<< HEAD
 	public CodeGenerator(@NotNull Grammar g) {
-=======
-	private CodeGenerator(String language) {
-		this.g = null;
-		this.tool = null;
-		this.language = language;
-	}
-
-	public CodeGenerator(Grammar g) {
->>>>>>> e6de65a1
 		this(g.tool, g, g.getOptionString("language"));
 	}
 
-	public CodeGenerator(Tool tool, Grammar g, String language) {
+	public CodeGenerator(@NotNull Tool tool, @NotNull Grammar g, String language) {
 		this.g = g;
 		this.tool = tool;
 		this.language = language != null ? language : DEFAULT_LANGUAGE;
 	}
 
-<<<<<<< HEAD
 	@Nullable
-=======
-	public static boolean targetExists(String language) {
-		String targetName = "org.antlr.v4.codegen."+language+"Target";
-		try {
-			Class<? extends Target> c = Class.forName(targetName).asSubclass(Target.class);
-			Constructor<? extends Target> ctor = c.getConstructor(CodeGenerator.class);
-			CodeGenerator gen = new CodeGenerator(language);
-			Target target = ctor.newInstance(gen);
-			return target.templatesExist();
-		}
-		catch (Exception e) { // ignore errors; we're detecting presence only
-		}
-		return false;
-	}
-
-
->>>>>>> e6de65a1
 	public Target getTarget() {
 		if (target == null) {
 			loadLanguageTarget(language);
@@ -119,7 +89,7 @@
 		return target;
 	}
 
-
+	@Nullable
 	public STGroup getTemplates() {
 		Target target = getTarget();
 		if (target == null) {
@@ -198,7 +168,7 @@
 	 */
 	ST getTokenVocabOutput() {
 		ST vocabFileST = new ST(vocabFilePattern);
-		Map<String,Integer> tokens = new LinkedHashMap<String,Integer>();
+		Map<String, Integer> tokens = new LinkedHashMap<String, Integer>();
 		// make constants for the token names
 		for (String t : g.tokenNameToTypeMap.keySet()) {
 			int tokenType = g.tokenNameToTypeMap.get(t);
@@ -209,7 +179,7 @@
 		vocabFileST.add("tokens", tokens);
 
 		// now dump the strings
-		Map<String,Integer> literals = new LinkedHashMap<String,Integer>();
+		Map<String, Integer> literals = new LinkedHashMap<String, Integer>();
 		for (String literal : g.stringLiteralToTypeMap.keySet()) {
 			int tokenType = g.stringLiteralToTypeMap.get(literal);
 			if ( tokenType>=Token.MIN_USER_TOKEN_TYPE) {
