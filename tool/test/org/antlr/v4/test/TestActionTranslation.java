package org.antlr.v4.test;

import org.junit.Test;

/** */
public class TestActionTranslation extends BaseTest {
	String attributeTemplate =
		"attributeTemplate(members,init,inline,finally,inline2) ::= <<\n" +
		"parser grammar A;\n"+
		"@members {#members#<members>#end-members#}\n" +
		"a[int x, int x1] returns [int y]\n" +
		"@init {#init#<init>#end-init#}\n" +
		"    :   id=ID ids+=ID lab=b[34] c d {\n" +
		"		 #inline#<inline>#end-inline#\n" +
		"		 }\n" +
		"		 c\n" +
		"    ;\n" +
		"    finally {#finally#<finally>#end-finally#}\n" +
		"b[int d] returns [int e]\n" +
		"    :   {#inline2#<inline2>#end-inline2#}\n" +
		"    ;\n" +
		"c returns [int x, int y] : ;\n" +
		"d	 :   ;\n" +
		">>";

    @Test public void testEscapedLessThanInAction() throws Exception {
        String action = "i<3; '<xmltag>'";
		String expected = "i<3; '<xmltag>'";
		testActions(attributeTemplate, "members", action, expected);
		testActions(attributeTemplate, "init", action, expected);
		testActions(attributeTemplate, "inline", action, expected);
		testActions(attributeTemplate, "finally", action, expected);
		testActions(attributeTemplate, "inline2", action, expected);
    }

    @Test public void testEscaped$InAction() throws Exception {
		String action = "int \\$n; \"\\$in string\\$\"";
		String expected = "int $n; \"$in string$\"";
		testActions(attributeTemplate, "members", action, expected);
		testActions(attributeTemplate, "init", action, expected);
		testActions(attributeTemplate, "inline", action, expected);
		testActions(attributeTemplate, "finally", action, expected);
		testActions(attributeTemplate, "inline2", action, expected);
    }

	@Test public void testEscapedSlash() throws Exception {
		String action   = "x = '\\n';";  // x = '\n'; -> x = '\n';
		String expected = "x = '\\n';";
		testActions(attributeTemplate, "members", action, expected);
		testActions(attributeTemplate, "init", action, expected);
		testActions(attributeTemplate, "inline", action, expected);
		testActions(attributeTemplate, "finally", action, expected);
		testActions(attributeTemplate, "inline2", action, expected);
	}

	@Test public void testComplicatedArgParsing() throws Exception {
		String action = "x, (*a).foo(21,33), 3.2+1, '\\n', "+
						"\"a,oo\\nick\", {bl, \"fdkj\"eck}";
		String expected = "x, (*a).foo(21,33), 3.2+1, '\\n', "+
						"\"a,oo\\nick\", {bl, \"fdkj\"eck}";
		testActions(attributeTemplate, "members", action, expected);
		testActions(attributeTemplate, "init", action, expected);
		testActions(attributeTemplate, "inline", action, expected);
		testActions(attributeTemplate, "finally", action, expected);
		testActions(attributeTemplate, "inline2", action, expected);
	}

	@Test public void testComplicatedArgParsingWithTranslation() throws Exception {
		String action = "x, $ID.text+\"3242\", (*$ID).foo(21,33), 3.2+1, '\\n', "+
						"\"a,oo\\nick\", {bl, \"fdkj\"eck}";
		String expected =
			"x, (((aContext)_localctx).ID!=null?((aContext)_localctx).ID.getText():null)+\"3242\", " +
			"(*((aContext)_localctx).ID).foo(21,33), 3.2+1, '\\n', \"a,oo\\nick\", {bl, \"fdkj\"eck}";
		testActions(attributeTemplate, "inline", action, expected);
	}

	@Test public void testArguments() throws Exception {
		String action = "$x; $a.x";
		String expected = "_localctx.x; _localctx.x";
		testActions(attributeTemplate, "inline", action, expected);
	}

	@Test public void testReturnValue() throws Exception {
		String action = "$x; $a.x";
		String expected = "_localctx.x; _localctx.x";
		testActions(attributeTemplate, "inline", action, expected);
	}

	@Test public void testReturnValueWithNumber() throws Exception {
		String action = "$a.x1";
		String expected = "_localctx.x1";
		testActions(attributeTemplate, "inline", action, expected);
	}

	@Test public void testReturnValuesCurrentRule() throws Exception {
		String action = "$y; $a.y;";
		String expected = "_localctx.y; _localctx.y;";
		testActions(attributeTemplate, "inline", action, expected);
	}

	@Test public void testReturnValues() throws Exception {
		String action = "$lab.e; $b.e;";
		String expected = "((aContext)_localctx).lab.e; ((aContext)_localctx).b.e;";
		testActions(attributeTemplate, "inline", action, expected);
	}

    @Test public void testReturnWithMultipleRuleRefs() throws Exception {
		String action = "$c.x; $c.y;";
		String expected = "((aContext)_localctx).c.x; ((aContext)_localctx).c.y;";
		testActions(attributeTemplate, "inline", action, expected);
    }

    @Test public void testTokenRefs() throws Exception {
		String action = "$id; $ID; $id.text; $id.getText(); $id.line;";
		String expected = "((aContext)_localctx).id; ((aContext)_localctx).ID; (((aContext)_localctx).id!=null?((aContext)_localctx).id.getText():null); ((aContext)_localctx).id.getText(); (((aContext)_localctx).id!=null?((aContext)_localctx).id.getLine():0);";
		testActions(attributeTemplate, "inline", action, expected);
    }

    @Test public void testRuleRefs() throws Exception {
<<<<<<< HEAD
        String action = "$lab.start;";
		String expected = "(_localctx.lab!=null?(_localctx.lab.start):null);";
=======
        String action = "$lab.start; $c.text;";
		String expected = "(((aContext)_localctx).lab!=null?(((aContext)_localctx).lab.start):null); (((aContext)_localctx).c!=null?_input.toString(((aContext)_localctx).c.start,((aContext)_localctx).c.stop):null);";
>>>>>>> 203ad468
		testActions(attributeTemplate, "inline", action, expected);
    }

	@Test public void testRefToTextAttributeForCurrentRule() throws Exception {
        String action = "$a.text; $text";
		String expected =
			"(_localctx.a!=null?_input.toString(_localctx.a.start,_localctx.a.stop):" +
			"null); _input.toString(_localctx.start, _input.LT(-1))";
		testActions(attributeTemplate, "init", action, expected);
		expected =
			"_input.toString(_localctx.start, _input.LT(-1)); _input.toString(_localctx.start, _input.LT(-1))";
		testActions(attributeTemplate, "inline", action, expected);
		expected =
			"(_localctx.a!=null?_input.toString(_localctx.a.start,_localctx.a.stop):null);" +
			" _input.toString(_localctx.start, _input.LT(-1))";
		testActions(attributeTemplate, "finally", action, expected);
    }

    @Test public void testDynamicRuleScopeRefInSubrule() throws Exception {
        String action = "$a::n;";
    }
    @Test public void testRuleScopeFromAnotherRule() throws Exception {
        String action = "$a::n;"; // must be qualified
    }
    @Test public void testFullyQualifiedRefToCurrentRuleParameter() throws Exception {
        String action = "$a.i;";
    }
    @Test public void testFullyQualifiedRefToCurrentRuleRetVal() throws Exception {
        String action = "$a.i;";
    }
    @Test public void testSetFullyQualifiedRefToCurrentRuleRetVal() throws Exception {
        String action = "$a.i = 1;";
    }
    @Test public void testIsolatedRefToCurrentRule() throws Exception {
        String action = "$a;";
    }
    @Test public void testIsolatedRefToRule() throws Exception {
        String action = "$x;";
    }
    @Test public void testFullyQualifiedRefToLabelInCurrentRule() throws Exception {
        String action = "$a.x;";
    }
    @Test public void testFullyQualifiedRefToListLabelInCurrentRule() throws Exception {
        String action = "$a.x;"; // must be qualified
    }
    @Test public void testFullyQualifiedRefToTemplateAttributeInCurrentRule() throws Exception {
        String action = "$a.st;"; // can be qualified
    }
    @Test public void testRuleRefWhenRuleHasScope() throws Exception {
        String action = "$b.start;";
    }
    @Test public void testDynamicScopeRefOkEvenThoughRuleRefExists() throws Exception {
        String action = "$b::n;";
    }
    @Test public void testRefToTemplateAttributeForCurrentRule() throws Exception {
        String action = "$st=null;";
    }

    @Test public void testRefToStartAttributeForCurrentRule() throws Exception {
        String action = "$start;";
    }

    @Test public void testTokenLabelFromMultipleAlts() throws Exception {
        String action = "$ID.text;"; // must be qualified
    }
    @Test public void testRuleLabelFromMultipleAlts() throws Exception {
        String action = "$b.text;"; // must be qualified
    }
    @Test public void testUnqualifiedRuleScopeAttribute() throws Exception {
        String action = "$n;"; // must be qualified
    }
    @Test public void testRuleAndTokenLabelTypeMismatch() throws Exception {
    }
    @Test public void testListAndTokenLabelTypeMismatch() throws Exception {
    }
    @Test public void testListAndRuleLabelTypeMismatch() throws Exception {
    }
    @Test public void testArgReturnValueMismatch() throws Exception {
    }
    @Test public void testSimplePlusEqualLabel() throws Exception {
        String action = "$ids.size();"; // must be qualified
    }
    @Test public void testPlusEqualStringLabel() throws Exception {
        String action = "$ids.size();"; // must be qualified
    }
    @Test public void testPlusEqualSetLabel() throws Exception {
        String action = "$ids.size();"; // must be qualified
    }
    @Test public void testPlusEqualWildcardLabel() throws Exception {
        String action = "$ids.size();"; // must be qualified
    }
    @Test public void testImplicitTokenLabel() throws Exception {
        String action = "$ID; $ID.text; $ID.getText()";
    }

    @Test public void testImplicitRuleLabel() throws Exception {
        String action = "$r.start;";
    }

    @Test public void testReuseExistingLabelWithImplicitRuleLabel() throws Exception {
        String action = "$r.start;";
    }

    @Test public void testReuseExistingListLabelWithImplicitRuleLabel() throws Exception {
        String action = "$r.start;";
    }

    @Test public void testReuseExistingLabelWithImplicitTokenLabel() throws Exception {
        String action = "$ID.text;";
    }

    @Test public void testReuseExistingListLabelWithImplicitTokenLabel() throws Exception {
        String action = "$ID.text;";
    }

    @Test public void testRuleLabelWithoutOutputOption() throws Exception {
    }
    @Test public void testMissingArgs() throws Exception {
    }
    @Test public void testArgsWhenNoneDefined() throws Exception {
    }
    @Test public void testReturnInitValue() throws Exception {
    }
    @Test public void testMultipleReturnInitValue() throws Exception {
    }
    @Test public void testCStyleReturnInitValue() throws Exception {
    }
    @Test public void testArgsWithInitValues() throws Exception {
    }
    @Test public void testArgsOnToken() throws Exception {
    }
    @Test public void testArgsOnTokenInLexer() throws Exception {
    }
    @Test public void testLabelOnRuleRefInLexer() throws Exception {
        String action = "$i.text";
    }

    @Test public void testRefToRuleRefInLexer() throws Exception {
        String action = "$ID.text";
    }

    @Test public void testRefToRuleRefInLexerNoAttribute() throws Exception {
        String action = "$ID";
    }

    @Test public void testCharLabelInLexer() throws Exception {
    }
    @Test public void testCharListLabelInLexer() throws Exception {
    }
    @Test public void testWildcardCharLabelInLexer() throws Exception {
    }
    @Test public void testWildcardCharListLabelInLexer() throws Exception {
    }
    @Test public void testMissingArgsInLexer() throws Exception {
    }
    @Test public void testLexerRulePropertyRefs() throws Exception {
        String action = "$text $type $line $pos $channel $index $start $stop";
    }

    @Test public void testLexerLabelRefs() throws Exception {
        String action = "$a $b.text $c $d.text";
    }

    @Test public void testSettingLexerRulePropertyRefs() throws Exception {
        String action = "$text $type=1 $line=1 $pos=1 $channel=1 $index";
    }

    @Test public void testArgsOnTokenInLexerRuleOfCombined() throws Exception {
    }
    @Test public void testMissingArgsOnTokenInLexerRuleOfCombined() throws Exception {
    }
    @Test public void testTokenLabelTreeProperty() throws Exception {
        String action = "$id.tree;";
    }

    @Test public void testTokenRefTreeProperty() throws Exception {
        String action = "$ID.tree;";
    }

    @Test public void testAmbiguousTokenRef() throws Exception {
        String action = "$ID;";
    }

    @Test public void testAmbiguousTokenRefWithProp() throws Exception {
        String action = "$ID.text;";
    }

    @Test public void testRuleRefWithDynamicScope() throws Exception {
        String action = "$field::x = $field.st;";
    }

    @Test public void testAssignToOwnRulenameAttr() throws Exception {
        String action = "$rule.tree = null;";
    }

    @Test public void testAssignToOwnParamAttr() throws Exception {
        String action = "$rule.i = 42; $i = 23;";
    }

    @Test public void testIllegalAssignToOwnRulenameAttr() throws Exception {
        String action = "$rule.stop = 0;";
    }

    @Test public void testIllegalAssignToLocalAttr() throws Exception {
        String action = "$tree = null; $st = null; $start = 0; $stop = 0; $text = 0;";
    }

    @Test public void testIllegalAssignRuleRefAttr() throws Exception {
        String action = "$other.tree = null;";
    }

    @Test public void testIllegalAssignTokenRefAttr() throws Exception {
        String action = "$ID.text = \"test\";";
    }

    @Test public void testAssignToTreeNodeAttribute() throws Exception {
        String action = "$tree.scope = localScope;";
    }

    @Test public void testDoNotTranslateAttributeCompare() throws Exception {
        String action = "$a.line == $b.line";
    }

    @Test public void testDoNotTranslateScopeAttributeCompare() throws Exception {
        String action = "if ($rule::foo == \"foo\" || 1) { System.out.println(\"ouch\"); }";
    }

    @Test public void testTreeRuleStopAttributeIsInvalid() throws Exception {
        String action = "$r.x; $r.start; $r.stop";
    }

    @Test public void testRefToTextAttributeForCurrentTreeRule() throws Exception {
        String action = "$text";
    }

    @Test public void testTypeOfGuardedAttributeRefIsCorrect() throws Exception {
        String action = "int x = $b::n;";
    }

	@Test public void testBracketArgParsing() throws Exception {
	}

	@Test public void testStringArgParsing() throws Exception {
		String action = "34, '{', \"it's<\", '\"', \"\\\"\", 19";
	}
	@Test public void testComplicatedSingleArgParsing() throws Exception {
		String action = "(*a).foo(21,33,\",\")";
	}
	@Test public void testArgWithLT() throws Exception {
		String action = "34<50";
	}
	@Test public void testGenericsAsArgumentDefinition() throws Exception {
		String action = "$foo.get(\"ick\");";
	}
	@Test public void testGenericsAsArgumentDefinition2() throws Exception {
		String action = "$foo.get(\"ick\"); x=3;";
	}
	@Test public void testGenericsAsReturnValue() throws Exception {
	}

	// TODO: nonlocal $rule::x
}<|MERGE_RESOLUTION|>--- conflicted
+++ resolved
@@ -117,13 +117,8 @@
     }
 
     @Test public void testRuleRefs() throws Exception {
-<<<<<<< HEAD
-        String action = "$lab.start;";
-		String expected = "(_localctx.lab!=null?(_localctx.lab.start):null);";
-=======
         String action = "$lab.start; $c.text;";
 		String expected = "(((aContext)_localctx).lab!=null?(((aContext)_localctx).lab.start):null); (((aContext)_localctx).c!=null?_input.toString(((aContext)_localctx).c.start,((aContext)_localctx).c.stop):null);";
->>>>>>> 203ad468
 		testActions(attributeTemplate, "inline", action, expected);
     }
 
