--- conflicted
+++ resolved
@@ -86,12 +86,7 @@
 >>
 
 Parser_(parser, funcs, atn, sempredFuncs, ctor, extras, superclass) ::= <<
-<<<<<<< HEAD
-public class <parser.name> extends <superclass> {
-=======
-@SuppressWarnings({"all", "warnings", "unchecked", "unused", "cast"})
 public <if(parser.abstractRecognizer)>abstract <endif>class <parser.name> extends <superclass> {
->>>>>>> 9b42e7df
 	<if(parser.tokens)>
 	public static final int
 		<parser.tokens:{k | <k>=<parser.tokens.(k)>}; separator=", ", wrap, anchor>;
@@ -685,12 +680,7 @@
 >>
 
 Lexer(lexer, atn, actionFuncs, sempredFuncs) ::= <<
-<<<<<<< HEAD
-public class <lexer.name> extends Lexer {
-=======
-@SuppressWarnings({"all", "warnings", "unchecked", "unused", "cast"})
 public <if(lexer.abstractRecognizer)>abstract <endif>class <lexer.name> extends Lexer {
->>>>>>> 9b42e7df
 	public static final int
 		<lexer.tokens:{k | <k>=<lexer.tokens.(k)>}; separator=", ", wrap, anchor>;
 	<rest(lexer.modes):{m| public static final int <m> = <i>;}; separator="\n">
