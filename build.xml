--- conflicted
+++ resolved
@@ -32,11 +32,7 @@
     </target>
 
     <target name="build-init" depends="basic-init">
-<<<<<<< HEAD
-        <property name="version" value="4.2.3-opt-dev"/>
-=======
-        <property name="version" value="4.3"/>
->>>>>>> 633d4e2e
+        <property name="version" value="4.3-opt-dev"/>
         <property name="build.sysclasspath" value="ignore"/>
         <property name="install.root.dir" value="${dist.dir}/antlr-${version}" />
         <property name="jar.file" value="${dist.dir}/antlr-${version}-complete.jar" />
