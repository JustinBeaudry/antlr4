--- conflicted
+++ resolved
@@ -32,11 +32,7 @@
     </target>
 
     <target name="build-init" depends="basic-init">
-<<<<<<< HEAD
-        <property name="version" value="4.2-opt"/>
-=======
-        <property name="version" value="4.2.1-dev"/>
->>>>>>> 9d9e7186
+        <property name="version" value="4.2.1-opt-dev"/>
         <property name="build.sysclasspath" value="ignore"/>
         <property name="install.root.dir" value="${dist.dir}/antlr-${version}" />
         <property name="jar.file" value="${dist.dir}/antlr-${version}-complete.jar" />
