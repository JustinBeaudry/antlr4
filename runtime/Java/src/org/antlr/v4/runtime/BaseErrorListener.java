/*
 * [The "BSD license"]
 *  Copyright (c) 2012 Terence Parr
 *  Copyright (c) 2012 Sam Harwell
 *  All rights reserved.
 *
 *  Redistribution and use in source and binary forms, with or without
 *  modification, are permitted provided that the following conditions
 *  are met:
 *
 *  1. Redistributions of source code must retain the above copyright
 *     notice, this list of conditions and the following disclaimer.
 *  2. Redistributions in binary form must reproduce the above copyright
 *     notice, this list of conditions and the following disclaimer in the
 *     documentation and/or other materials provided with the distribution.
 *  3. The name of the author may not be used to endorse or promote products
 *     derived from this software without specific prior written permission.
 *
 *  THIS SOFTWARE IS PROVIDED BY THE AUTHOR ``AS IS'' AND ANY EXPRESS OR
 *  IMPLIED WARRANTIES, INCLUDING, BUT NOT LIMITED TO, THE IMPLIED WARRANTIES
 *  OF MERCHANTABILITY AND FITNESS FOR A PARTICULAR PURPOSE ARE DISCLAIMED.
 *  IN NO EVENT SHALL THE AUTHOR BE LIABLE FOR ANY DIRECT, INDIRECT,
 *  INCIDENTAL, SPECIAL, EXEMPLARY, OR CONSEQUENTIAL DAMAGES (INCLUDING, BUT
 *  NOT LIMITED TO, PROCUREMENT OF SUBSTITUTE GOODS OR SERVICES; LOSS OF USE,
 *  DATA, OR PROFITS; OR BUSINESS INTERRUPTION) HOWEVER CAUSED AND ON ANY
 *  THEORY OF LIABILITY, WHETHER IN CONTRACT, STRICT LIABILITY, OR TORT
 *  (INCLUDING NEGLIGENCE OR OTHERWISE) ARISING IN ANY WAY OUT OF THE USE OF
 *  THIS SOFTWARE, EVEN IF ADVISED OF THE POSSIBILITY OF SUCH DAMAGE.
 */
package org.antlr.v4.runtime;

import org.antlr.v4.runtime.atn.ATNConfigSet;
import org.antlr.v4.runtime.atn.SimulatorState;
import org.antlr.v4.runtime.dfa.DFA;

import java.util.BitSet;

/**
 * @author Sam Harwell
 */
public class BaseErrorListener<Symbol extends Token> implements ParserErrorListener<Symbol> {
	@Override
	public <T extends Symbol> void syntaxError(Recognizer<T, ?> recognizer,
											   T offendingSymbol,
											   int line,
											   int charPositionInLine,
											   String msg,
											   RecognitionException e)
	{
	}

	@Override
	public void reportAmbiguity(Parser<? extends Symbol> recognizer,
								DFA dfa,
								int startIndex,
								int stopIndex,
								boolean exact,
								BitSet ambigAlts,
								ATNConfigSet configs)
	{
	}

	@Override
<<<<<<< HEAD
	public <T extends Symbol> void reportAttemptingFullContext(Parser<T> recognizer,
															   DFA dfa,
															   int startIndex,
															   int stopIndex,
															   SimulatorState<T> initialState)
=======
	public void reportAttemptingFullContext(Parser recognizer,
											DFA dfa,
											int startIndex,
											int stopIndex,
											BitSet conflictingAlts,
											ATNConfigSet configs)
>>>>>>> 3fb9a603
	{
	}

	@Override
<<<<<<< HEAD
	public <T extends Symbol> void reportContextSensitivity(Parser<T> recognizer,
															DFA dfa,
															int startIndex,
															int stopIndex,
															SimulatorState<T> acceptState)
=======
	public void reportContextSensitivity(Parser recognizer,
										 DFA dfa,
										 int startIndex,
										 int stopIndex,
										 int prediction,
										 ATNConfigSet configs)
>>>>>>> 3fb9a603
	{
	}
}<|MERGE_RESOLUTION|>--- conflicted
+++ resolved
@@ -61,38 +61,22 @@
 	}
 
 	@Override
-<<<<<<< HEAD
 	public <T extends Symbol> void reportAttemptingFullContext(Parser<T> recognizer,
 															   DFA dfa,
 															   int startIndex,
 															   int stopIndex,
-															   SimulatorState<T> initialState)
-=======
-	public void reportAttemptingFullContext(Parser recognizer,
-											DFA dfa,
-											int startIndex,
-											int stopIndex,
-											BitSet conflictingAlts,
-											ATNConfigSet configs)
->>>>>>> 3fb9a603
+															   BitSet conflictingAlts,
+															   SimulatorState<T> conflictState)
 	{
 	}
 
 	@Override
-<<<<<<< HEAD
 	public <T extends Symbol> void reportContextSensitivity(Parser<T> recognizer,
 															DFA dfa,
 															int startIndex,
 															int stopIndex,
+															int prediction,
 															SimulatorState<T> acceptState)
-=======
-	public void reportContextSensitivity(Parser recognizer,
-										 DFA dfa,
-										 int startIndex,
-										 int stopIndex,
-										 int prediction,
-										 ATNConfigSet configs)
->>>>>>> 3fb9a603
 	{
 	}
 }