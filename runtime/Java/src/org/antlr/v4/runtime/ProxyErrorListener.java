/*
 * [The "BSD license"]
 *  Copyright (c) 2012 Terence Parr
 *  Copyright (c) 2012 Sam Harwell
 *  All rights reserved.
 *
 *  Redistribution and use in source and binary forms, with or without
 *  modification, are permitted provided that the following conditions
 *  are met:
 *
 *  1. Redistributions of source code must retain the above copyright
 *     notice, this list of conditions and the following disclaimer.
 *  2. Redistributions in binary form must reproduce the above copyright
 *     notice, this list of conditions and the following disclaimer in the
 *     documentation and/or other materials provided with the distribution.
 *  3. The name of the author may not be used to endorse or promote products
 *     derived from this software without specific prior written permission.
 *
 *  THIS SOFTWARE IS PROVIDED BY THE AUTHOR ``AS IS'' AND ANY EXPRESS OR
 *  IMPLIED WARRANTIES, INCLUDING, BUT NOT LIMITED TO, THE IMPLIED WARRANTIES
 *  OF MERCHANTABILITY AND FITNESS FOR A PARTICULAR PURPOSE ARE DISCLAIMED.
 *  IN NO EVENT SHALL THE AUTHOR BE LIABLE FOR ANY DIRECT, INDIRECT,
 *  INCIDENTAL, SPECIAL, EXEMPLARY, OR CONSEQUENTIAL DAMAGES (INCLUDING, BUT
 *  NOT LIMITED TO, PROCUREMENT OF SUBSTITUTE GOODS OR SERVICES; LOSS OF USE,
 *  DATA, OR PROFITS; OR BUSINESS INTERRUPTION) HOWEVER CAUSED AND ON ANY
 *  THEORY OF LIABILITY, WHETHER IN CONTRACT, STRICT LIABILITY, OR TORT
 *  (INCLUDING NEGLIGENCE OR OTHERWISE) ARISING IN ANY WAY OUT OF THE USE OF
 *  THIS SOFTWARE, EVEN IF ADVISED OF THE POSSIBILITY OF SUCH DAMAGE.
 */
package org.antlr.v4.runtime;

import java.util.Collection;

/**
 * This implementation of {@link ANTLRErrorListener} dispatches all calls to a
 * collection of delegate listeners. This reduces the effort required to support multiple
 * listeners.
 *
 * @author Sam Harwell
 */
public class ProxyErrorListener<Symbol> implements ANTLRErrorListener<Symbol> {
	private final Collection<? extends ANTLRErrorListener<? super Symbol>> delegates;

<<<<<<< HEAD
	public ProxyErrorListener(Collection<? extends ANTLRErrorListener<? super Symbol>> delegates) {
		this.delegates = delegates;
	}

	protected Collection<? extends ANTLRErrorListener<? super Symbol>> getDelegates() {
		return delegates;
	}

	@Override
	public <T extends Symbol> void syntaxError(Recognizer<T, ?> recognizer,
											   T offendingSymbol,
											   int line,
											   int charPositionInLine,
											   String msg,
											   RecognitionException e)
	{
		for (ANTLRErrorListener<? super Symbol> listener : delegates) {
			listener.syntaxError(recognizer, offendingSymbol, line, charPositionInLine, msg, e);
=======
	public ProxyErrorListener(Collection<? extends ANTLRErrorListener> delegates) {
		if (delegates == null) {
			throw new NullPointerException("delegates");
		}

		this.delegates = delegates;
	}

	@Override
	public void syntaxError(Recognizer<?, ?> recognizer,
							Object offendingSymbol,
							int line,
							int charPositionInLine,
							String msg,
							RecognitionException e)
	{
		for (ANTLRErrorListener listener : delegates) {
			listener.syntaxError(recognizer, offendingSymbol, line, charPositionInLine, msg, e);
		}
	}

	@Override
	public void reportAmbiguity(Parser recognizer,
								DFA dfa,
								int startIndex,
								int stopIndex,
								boolean exact,
								BitSet ambigAlts,
								ATNConfigSet configs)
	{
		for (ANTLRErrorListener listener : delegates) {
			listener.reportAmbiguity(recognizer, dfa, startIndex, stopIndex, exact, ambigAlts, configs);
		}
	}

	@Override
	public void reportAttemptingFullContext(Parser recognizer,
											DFA dfa,
											int startIndex,
											int stopIndex,
											BitSet conflictingAlts,
											ATNConfigSet configs)
	{
		for (ANTLRErrorListener listener : delegates) {
			listener.reportAttemptingFullContext(recognizer, dfa, startIndex, stopIndex, conflictingAlts, configs);
		}
	}

	@Override
	public void reportContextSensitivity(Parser recognizer,
										 DFA dfa,
										 int startIndex,
										 int stopIndex,
										 int prediction,
										 ATNConfigSet configs)
	{
		for (ANTLRErrorListener listener : delegates) {
			listener.reportContextSensitivity(recognizer, dfa, startIndex, stopIndex, prediction, configs);
>>>>>>> 3fb9a603
		}
	}
}<|MERGE_RESOLUTION|>--- conflicted
+++ resolved
@@ -41,8 +41,11 @@
 public class ProxyErrorListener<Symbol> implements ANTLRErrorListener<Symbol> {
 	private final Collection<? extends ANTLRErrorListener<? super Symbol>> delegates;
 
-<<<<<<< HEAD
 	public ProxyErrorListener(Collection<? extends ANTLRErrorListener<? super Symbol>> delegates) {
+		if (delegates == null) {
+			throw new NullPointerException("delegates");
+		}
+
 		this.delegates = delegates;
 	}
 
@@ -60,66 +63,6 @@
 	{
 		for (ANTLRErrorListener<? super Symbol> listener : delegates) {
 			listener.syntaxError(recognizer, offendingSymbol, line, charPositionInLine, msg, e);
-=======
-	public ProxyErrorListener(Collection<? extends ANTLRErrorListener> delegates) {
-		if (delegates == null) {
-			throw new NullPointerException("delegates");
-		}
-
-		this.delegates = delegates;
-	}
-
-	@Override
-	public void syntaxError(Recognizer<?, ?> recognizer,
-							Object offendingSymbol,
-							int line,
-							int charPositionInLine,
-							String msg,
-							RecognitionException e)
-	{
-		for (ANTLRErrorListener listener : delegates) {
-			listener.syntaxError(recognizer, offendingSymbol, line, charPositionInLine, msg, e);
-		}
-	}
-
-	@Override
-	public void reportAmbiguity(Parser recognizer,
-								DFA dfa,
-								int startIndex,
-								int stopIndex,
-								boolean exact,
-								BitSet ambigAlts,
-								ATNConfigSet configs)
-	{
-		for (ANTLRErrorListener listener : delegates) {
-			listener.reportAmbiguity(recognizer, dfa, startIndex, stopIndex, exact, ambigAlts, configs);
-		}
-	}
-
-	@Override
-	public void reportAttemptingFullContext(Parser recognizer,
-											DFA dfa,
-											int startIndex,
-											int stopIndex,
-											BitSet conflictingAlts,
-											ATNConfigSet configs)
-	{
-		for (ANTLRErrorListener listener : delegates) {
-			listener.reportAttemptingFullContext(recognizer, dfa, startIndex, stopIndex, conflictingAlts, configs);
-		}
-	}
-
-	@Override
-	public void reportContextSensitivity(Parser recognizer,
-										 DFA dfa,
-										 int startIndex,
-										 int stopIndex,
-										 int prediction,
-										 ATNConfigSet configs)
-	{
-		for (ANTLRErrorListener listener : delegates) {
-			listener.reportContextSensitivity(recognizer, dfa, startIndex, stopIndex, prediction, configs);
->>>>>>> 3fb9a603
 		}
 	}
 }