--- conflicted
+++ resolved
@@ -35,13 +35,9 @@
  *  when the current input does not match the expected token.
  */
 public class InputMismatchException extends RecognitionException {
-<<<<<<< HEAD
 	private static final long serialVersionUID = 1532568338707443067L;
 
-	public <T extends Token> InputMismatchException(Parser<T> recognizer) {
-=======
-	public InputMismatchException(@NotNull Parser recognizer) {
->>>>>>> 7a7f4a78
+	public <T extends Token> InputMismatchException(@NotNull Parser<T> recognizer) {
 		super(recognizer, recognizer.getInputStream(), recognizer._ctx);
 		this.setOffendingToken(recognizer, recognizer.getCurrentToken());
 	}
