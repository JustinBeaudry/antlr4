--- conflicted
+++ resolved
@@ -1742,13 +1742,8 @@
 	public void reportAttemptingFullContext(DFA dfa, SimulatorState<Symbol> initialState, int startIndex, int stopIndex) {
         if ( debug || retry_debug ) {
 			Interval interval = Interval.of(startIndex, stopIndex);
-<<<<<<< HEAD
             System.out.println("reportAttemptingFullContext decision="+dfa.decision+":"+initialState.s0.configset+
-                               ", input="+parser.getTokenStream().getText(interval));
-=======
-			System.out.println("reportAttemptingFullContext decision="+dfa.decision+":"+configs+
                                ", input="+parser.getInputStream().getText(interval));
->>>>>>> 6939e968
         }
         if ( parser!=null ) parser.getErrorListenerDispatch().reportAttemptingFullContext(parser, dfa, startIndex, stopIndex, initialState);
     }
@@ -1756,13 +1751,8 @@
 	public void reportContextSensitivity(DFA dfa, SimulatorState<Symbol> acceptState, int startIndex, int stopIndex) {
         if ( debug || retry_debug ) {
 			Interval interval = Interval.of(startIndex, stopIndex);
-<<<<<<< HEAD
             System.out.println("reportContextSensitivity decision="+dfa.decision+":"+acceptState.s0.configset+
-                               ", input="+parser.getTokenStream().getText(interval));
-=======
-            System.out.println("reportContextSensitivity decision="+dfa.decision+":"+configs+
                                ", input="+parser.getInputStream().getText(interval));
->>>>>>> 6939e968
         }
         if ( parser!=null ) parser.getErrorListenerDispatch().reportContextSensitivity(parser, dfa, startIndex, stopIndex, acceptState);
     }
