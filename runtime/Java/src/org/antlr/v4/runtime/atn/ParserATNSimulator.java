/*
 [The "BSD license"]
  Copyright (c) 2011 Terence Parr
  All rights reserved.

  Redistribution and use in source and binary forms, with or without
  modification, are permitted provided that the following conditions
  are met:

  1. Redistributions of source code must retain the above copyright
     notice, this list of conditions and the following disclaimer.
  2. Redistributions in binary form must reproduce the above copyright
     notice, this list of conditions and the following disclaimer in the
     documentation and/or other materials provided with the distribution.
  3. The name of the author may not be used to endorse or promote products
     derived from this software without specific prior written permission.

  THIS SOFTWARE IS PROVIDED BY THE AUTHOR ``AS IS'' AND ANY EXPRESS OR
  IMPLIED WARRANTIES, INCLUDING, BUT NOT LIMITED TO, THE IMPLIED WARRANTIES
  OF MERCHANTABILITY AND FITNESS FOR A PARTICULAR PURPOSE ARE DISCLAIMED.
  IN NO EVENT SHALL THE AUTHOR BE LIABLE FOR ANY DIRECT, INDIRECT,
  INCIDENTAL, SPECIAL, EXEMPLARY, OR CONSEQUENTIAL DAMAGES (INCLUDING, BUT
  NOT LIMITED TO, PROCUREMENT OF SUBSTITUTE GOODS OR SERVICES; LOSS OF USE,
  DATA, OR PROFITS; OR BUSINESS INTERRUPTION) HOWEVER CAUSED AND ON ANY
  THEORY OF LIABILITY, WHETHER IN CONTRACT, STRICT LIABILITY, OR TORT
  (INCLUDING NEGLIGENCE OR OTHERWISE) ARISING IN ANY WAY OUT OF THE USE OF
  THIS SOFTWARE, EVEN IF ADVISED OF THE POSSIBILITY OF SUCH DAMAGE.
 */

package org.antlr.v4.runtime.atn;

import org.antlr.v4.runtime.CommonTokenStream;
import org.antlr.v4.runtime.NoViableAltException;
import org.antlr.v4.runtime.Parser;
import org.antlr.v4.runtime.ParserRuleContext;
import org.antlr.v4.runtime.RuleContext;
import org.antlr.v4.runtime.Token;
import org.antlr.v4.runtime.TokenStream;
import org.antlr.v4.runtime.dfa.DFA;
import org.antlr.v4.runtime.dfa.DFAState;
import org.antlr.v4.runtime.misc.Interval;
import org.antlr.v4.runtime.misc.IntervalSet;
import org.antlr.v4.runtime.misc.NotNull;
import org.antlr.v4.runtime.misc.Nullable;
import org.stringtemplate.v4.misc.MultiMap;

import java.util.ArrayList;
import java.util.Arrays;
import java.util.Collection;
import java.util.HashMap;
import java.util.HashSet;
import java.util.List;
import java.util.Map;
import java.util.Set;

/**
 The embodiment of the adaptive LL(*), ALL(*), parsing strategy.

 The basic complexity of the adaptive strategy makes it harder to
 understand. We begin with ATN simulation to build paths in a
 DFA. Subsequent prediction requests go through the DFA first. If
 they reach a state without an edge for the current symbol, the
 algorithm fails over to the ATN simulation to complete the DFA
 path for the current input (until it finds a conflict state or
 uniquely predicting state).

 All of that is done without using the outer context because we
 want to create a DFA that is not dependent upon the rule
 invocation stack when we do a prediction.  One DFA works in all
 contexts. We avoid using context not necessarily because it's
 slower, although it can be, but because of the DFA caching
 problem.  The closure routine only considers the rule invocation
 stack created during prediction beginning in the decision rule.  For
 example, if prediction occurs without invoking another rule's
 ATN, there are no context stacks in the configurations. When this
 leads to a conflict, we don't know if it's an ambiguity or a
 weakness in the strong LL(*) parsing strategy (versus full
 LL(*)).

 So, we simply rewind and retry the ATN simulation again, this time
 using full outer context without adding to the DFA. Configuration context
 stacks will be the full invocation stack from the start rule. If
 we get a conflict using full context, then we can definitively
 say we have a true ambiguity for that input sequence. If we don't
 get a conflict, it implies that the decision is sensitive to the
 outer context. (It is not context-sensitive in the sense of
 context sensitive grammars.) We create a special DFA accept state
 that maps rule context to a predicted alternative. That is the
 only modification needed to handle full LL(*) vs SLL(*) prediction.

 So, the strategy is complex because we bounce back and forth from
 the ATN to the DFA, simultaneously performing predictions and
 extending the DFA according to previously unseen input
 sequences.

 We avoid doing full context retry when the outer context is empty,
 we did not dip into the outer context by falling off the end of the
 decision state rule, or when we force SLL mode.

 As an example of the not dip into outer context case, consider
 as super constructor calls versus function calls. One grammar
 might look like this:

 ctorBody : '{' superCall? stat* '}' ;

 Or, you might see something like

 stat : superCall ';' | expression ';' | ... ;

 In both cases I believe that no closure operations will dip into the
 outer context. In the first case ctorBody in the worst case will stop
 at the '}'. In the 2nd case it should stop at the ';'. Both cases
 should stay within the entry rule and not dip into the outer context.

 When we are forced to do full context parsing, I mark the DFA state
 with isCtxSensitive=true when we reach conflict in SLL prediction.
 Any further DFA simulation that reaches that state will
 launch an ATN simulation to get the prediction, without updating the
 DFA or storing any context information.

 Predicates can be tested during SLL mode when we are sure that
 the conflicted state is a true ambiguity not an unknown conflict.
 This only happens with the special context circumstances mentioned above.
*/
public class ParserATNSimulator<Symbol extends Token> extends ATNSimulator {
	public static boolean debug = false;
	public static boolean debug_list_atn_decisions = false;
	public static boolean dfa_debug = false;
	public static boolean retry_debug = false;

	public static int ATN_failover = 0;
	public static int predict_calls = 0;
	public static int retry_with_context = 0;
	public static int retry_with_context_indicates_no_conflict = 0;
	public static int retry_with_context_predicts_same_as_alt = 0;
	public static int retry_with_context_from_dfa = 0;

	@Nullable
	protected final Parser parser;

	@NotNull
	public final DFA[] decisionToDFA;

	/** Do only local context prediction (SLL(k) style). */
	public boolean SLL = false;

	// LAME globals to avoid parameters!!!!! I need these down deep in predTransition
	protected TokenStream _input;
	protected int _startIndex;
	protected ParserRuleContext<?> _outerContext;

	/** Testing only! */
	public ParserATNSimulator(@NotNull ATN atn, @NotNull DFA[] decisionToDFA,
							  @NotNull PredictionContextCache sharedContextCache)
	{
		this(null, atn, decisionToDFA, sharedContextCache);
	}

	public ParserATNSimulator(@Nullable Parser parser, @NotNull ATN atn,
							  @NotNull DFA[] decisionToDFA,
							  @NotNull PredictionContextCache sharedContextCache)
	{
		super(atn,sharedContextCache);
		this.parser = parser;
		this.decisionToDFA = decisionToDFA;
		//		DOTGenerator dot = new DOTGenerator(null);
		//		System.out.println(dot.getDOT(atn.rules.get(0), parser.getRuleNames()));
		//		System.out.println(dot.getDOT(atn.rules.get(1), parser.getRuleNames()));
	}

	@Override
	public void reset() {
	}

	public int adaptivePredict(@NotNull TokenStream input, int decision,
							   @Nullable ParserRuleContext<?> outerContext)
	{
		if ( debug || debug_list_atn_decisions )  {
			System.out.println("adaptivePredict decision "+decision+
								   " exec LA(1)=="+ getLookaheadName(input)+
								   " line "+input.LT(1).getLine()+":"+input.LT(1).getCharPositionInLine());
		}
		_input = input;
		_startIndex = input.index();
		_outerContext = outerContext;
		predict_calls++;
		DFA dfa = decisionToDFA[decision];
		// First, synchronize on the array of DFA for this parser
		// so that we can get the DFA for a decision or create and set one
		if ( dfa==null ) { // only create one if not there
			synchronized (decisionToDFA) {
				dfa = decisionToDFA[decision];
				if ( dfa==null ) { // the usual double-check
					DecisionState startState = atn.decisionToState.get(decision);
					decisionToDFA[decision] = new DFA(startState, decision);
					dfa = decisionToDFA[decision];
				}
<<<<<<< HEAD
			}
		}
		// Now we are certain to have a specific decision's DFA
		// But, do we still need an initial state?
		if ( dfa.s0==null ) { // recheck
			dfa.write.lock();
			try {
				if ( dfa.s0==null ) { // recheck
					return predictATN(dfa, input, outerContext);
				}
				// fall through; another thread set dfa.s0 while we waited for lock
			}
			finally {
				dfa.write.unlock();
			}
		}

		// We can start with an existing DFA
		int m = input.mark();
		int index = input.index();
		try {
			dfa.read.lock();
			try {
				int alt = execDFA(dfa, dfa.s0, input, index, outerContext);
				return alt;
			}
			finally {
				dfa.read.unlock();
=======
			}
		}
		// Now we are certain to have a specific decision's DFA
		// But, do we still need an initial state?
		if ( dfa.s0==null ) { // recheck
			if ( dfa.s0==null ) { // recheck
				return predictATN(dfa, input, outerContext);
>>>>>>> 80560efc
			}
			// fall through; another thread set dfa.s0 while we waited for lock
		}

		// We can start with an existing DFA
		int m = input.mark();
		int index = input.index();
		try {
			int alt = execDFA(dfa, dfa.s0, input, index, outerContext);
			return alt;
		}
		finally {
			input.seek(index);
			input.release(m);
		}
		finally {
			input.seek(index);
			input.release(m);
		}
	}

	public int predictATN(@NotNull DFA dfa, @NotNull TokenStream input,
						  @Nullable ParserRuleContext<?> outerContext)
	{
		// caller must have write lock on dfa
		if ( outerContext==null ) outerContext = ParserRuleContext.EMPTY;
		if ( debug || debug_list_atn_decisions )  {
			System.out.println("predictATN decision "+dfa.decision+
							   " exec LA(1)=="+ getLookaheadName(input) +
							   ", outerContext="+outerContext.toString(parser));
		}
		DecisionState decState = atn.getDecisionState(dfa.decision);
		boolean greedy = decState.isGreedy;
		boolean loopsSimulateTailRecursion = false;
		boolean fullCtx = false;
		ATNConfigSet s0_closure =
			computeStartState(dfa.atnStartState,
							  ParserRuleContext.EMPTY,
							  greedy, loopsSimulateTailRecursion,
							  fullCtx);
<<<<<<< HEAD
		dfa.s0 = addDFAState(dfa, s0_closure);
=======
		dfa.s0 = addDFAState(dfa, new DFAState(s0_closure));
>>>>>>> 80560efc

		int alt = 0;
		int m = input.mark();
		int index = input.index();
		try {
			alt = execATN(dfa, dfa.s0, input, index, outerContext);
		}
		catch (NoViableAltException nvae) {
			if ( debug ) dumpDeadEndConfigs(nvae);
			throw nvae;
		}
		finally {
			input.seek(index);
			input.release(m);
		}
		if ( debug ) System.out.println("DFA after predictATN: "+dfa.toString(parser.getTokenNames()));
		return alt;
	}

	public int execDFA(@NotNull DFA dfa, @NotNull DFAState s0,
					   @NotNull TokenStream input, int startIndex,
                       @Nullable ParserRuleContext<?> outerContext)
    {
		// caller must have read lock on dfa
		if ( outerContext==null ) outerContext = ParserRuleContext.EMPTY;
		if ( dfa_debug ) {
			System.out.println("execDFA decision "+dfa.decision+
							   " exec LA(1)=="+ getLookaheadName(input) +
							   ", outerContext="+outerContext.toString(parser));
		}
		if ( dfa_debug ) System.out.print(dfa.toString(parser.getTokenNames()));
		DFAState acceptState = null;
		DFAState s = s0;

		DecisionState decState = atn.getDecisionState(dfa.decision);
		boolean greedy = decState.isGreedy;

		int t = input.LA(1);
	loop:
		while ( true ) {
			if ( dfa_debug ) System.out.println("DFA state "+s.stateNumber+" LA(1)=="+getLookaheadName(input));
			if ( s.isCtxSensitive && !SLL ) {
				if ( dfa_debug ) System.out.println("ctx sensitive state "+outerContext+" in "+s);
<<<<<<< HEAD
				dfa.read.unlock();
				dfa.write.lock();
				try {
					PredictionContext predictionCtx = PredictionContext.fromRuleContext(outerContext);
					predictionCtx = getCachedContext(predictionCtx);
					Integer predI = s.contextToPredictedAlt.get(predictionCtx);
					if ( predI!=null ) {
						return predI; // ha! quick exit :)
					}
					boolean loopsSimulateTailRecursion = true;
					boolean fullCtx = true;
					ATNConfigSet s0_closure =
						computeStartState(dfa.atnStartState, outerContext,
										  greedy, loopsSimulateTailRecursion,
										  fullCtx);
					retry_with_context_from_dfa++;
					ATNConfigSet fullCtxSet =
						execATNWithFullContext(dfa, s, s0_closure,
											   input, startIndex,
											   outerContext,
											   ATN.INVALID_ALT_NUMBER,
											   greedy);
					s.contextToPredictedAlt.put(predictionCtx, fullCtxSet.uniqueAlt);
					return fullCtxSet.uniqueAlt;
				}
				finally {
					dfa.read.lock();    // get read lock again
					dfa.write.unlock(); // now release write lock
				}
=======
				PredictionContext predictionCtx = PredictionContext.fromRuleContext(outerContext);
				synchronized (sharedContextCache) {
					predictionCtx = getCachedContext(predictionCtx);
				}
				Integer predI = s.contextToPredictedAlt.get(predictionCtx);
				if ( predI!=null ) {
					return predI; // ha! quick exit :)
				}
				boolean loopsSimulateTailRecursion = true;
				boolean fullCtx = true;
				ATNConfigSet s0_closure =
					computeStartState(dfa.atnStartState, outerContext,
									  greedy, loopsSimulateTailRecursion,
									  fullCtx);
				retry_with_context_from_dfa++;
				ATNConfigSet fullCtxSet =
					execATNWithFullContext(dfa, s, s0_closure,
										   input, startIndex,
										   outerContext,
										   ATN.INVALID_ALT_NUMBER,
										   greedy);
				s.contextToPredictedAlt.put(predictionCtx, fullCtxSet.uniqueAlt);
				return fullCtxSet.uniqueAlt;
>>>>>>> 80560efc
			}
			if ( s.isAcceptState ) {
				if ( s.predicates!=null ) {
					if ( dfa_debug ) System.out.println("accept "+s);
				}
				else {
					if ( dfa_debug ) System.out.println("accept; predict "+s.prediction +" in state "+s.stateNumber);
				}
				acceptState = s;
				// keep going unless we're at EOF or state only has one alt number
				// mentioned in configs; check if something else could match
				// TODO: don't we always stop? only lexer would keep going
				// TODO: v3 dfa don't do this.
				break;
			}

			// t is not updated if one of these states is reached
			assert !s.isCtxSensitive && !s.isAcceptState;

			// if no edge, pop over to ATN interpreter, update DFA and return
			if ( s.edges == null || t >= s.edges.length || t < -1 || s.edges[t+1] == null ) {
				if ( dfa_debug && t>=0 ) System.out.println("no edge for "+parser.getTokenNames()[t]);
				int alt;
				if ( dfa_debug ) {
					Interval interval = Interval.of(startIndex, parser.getTokenStream().index());
					System.out.println("ATN exec upon "+
										   parser.getTokenStream().getText(interval) +
										   " at DFA state "+s.stateNumber);
				}

<<<<<<< HEAD
				dfa.read.unlock();
				dfa.write.lock();
				// recheck; another thread might have added edge
				if ( s.edges == null || t >= s.edges.length || t < -1 || s.edges[t+1] == null ) {
					try {
						alt = execATN(dfa, s, input, startIndex, outerContext);
						// this adds edge even if next state is accept for
						// same alt; e.g., s0-A->:s1=>2-B->:s2=>2
						// TODO: This next stuff kills edge, but extra states remain. :(
						if ( s.isAcceptState && alt!=-1 ) {
							DFAState d = s.edges[input.LA(1)+1];
							if ( d.isAcceptState && d.prediction==s.prediction ) {
								// we can carve it out.
								s.edges[input.LA(1)+1] = ERROR; // IGNORE really not error
							}
						}
					}
					finally {
						dfa.read.lock();    // get read lock again
						dfa.write.unlock(); // now release write lock
					}
=======
				// recheck; another thread might have added edge
				if ( s.edges == null || t >= s.edges.length || t < -1 || s.edges[t+1] == null ) {
					alt = execATN(dfa, s, input, startIndex, outerContext);
					// this adds edge even if next state is accept for
					// same alt; e.g., s0-A->:s1=>2-B->:s2=>2
					// TODO: This next stuff kills edge, but extra states remain. :(
					if ( s.isAcceptState && alt!=-1 ) {
						DFAState d = s.edges[input.LA(1)+1];
						if ( d.isAcceptState && d.prediction==s.prediction ) {
							// we can carve it out.
							s.edges[input.LA(1)+1] = ERROR; // IGNORE really not error
						}
					}
>>>>>>> 80560efc
					if ( dfa_debug ) {
						System.out.println("back from DFA update, alt="+alt+", dfa=\n"+dfa.toString(parser.getTokenNames()));
						//dump(dfa);
					}
					// action already executed
					if ( dfa_debug ) System.out.println("DFA decision "+dfa.decision+
															" predicts "+alt);
					return alt; // we've updated DFA, exec'd action, and have our deepest answer
				}
				// fall through; another thread gave us the edge
			}
			DFAState target = s.edges[t+1];
			if ( target == ERROR ) {
				throw noViableAlt(input, outerContext, s.configs, startIndex);
			}
			s = target;
			if (!s.isCtxSensitive && !s.isAcceptState) {
				input.consume();
				t = input.LA(1);
			}
		}

		// Before jumping to prediction, check to see if there are
		// disambiguating predicates to evaluate
		if ( s.predicates!=null ) {
			// rewind input so pred's LT(i) calls make sense
			input.seek(startIndex);
			// since we don't report ambiguities in execDFA, we never need to
			// use complete predicate evaluation here
			IntervalSet alts = evalSemanticContext(s.predicates, outerContext, false);
			if (alts.isNil()) {
				throw noViableAlt(input, outerContext, s.configs, startIndex);
			}

			return alts.getMinElement();
		}

		if ( dfa_debug ) System.out.println("DFA decision "+dfa.decision+
											" predicts "+acceptState.prediction);
		return acceptState.prediction;
	}

	/** Performs ATN simulation to compute a predicted alternative based
	 *  upon the remaining input, but also updates the DFA cache to avoid
	 *  having to traverse the ATN again for the same input sequence.

	 There are some key conditions we're looking for after computing a new
	 set of ATN configs (proposed DFA state):
	       * if the set is empty, there is no viable alternative for current symbol
	       * does the state uniquely predict an alternative?
	       * does the state have a conflict that would prevent us from
	         putting it on the work list?
	       * if in non-greedy decision is there a config at a rule stop state?

	 We also have some key operations to do:
	       * add an edge from previous DFA state to potentially new DFA state, D,
	         upon current symbol but only if adding to work list, which means in all
	         cases except no viable alternative (and possibly non-greedy decisions?)
	       * collecting predicates and adding semantic context to DFA accept states
	       * adding rule context to context-sensitive DFA accept states
	       * consuming an input symbol
	       * reporting a conflict
	       * reporting an ambiguity
	       * reporting a context sensitivity
	       * reporting insufficient predicates

	 We should isolate those operations, which are side-effecting, to the
	 main work loop. We can isolate lots of code into other functions, but
	 they should be side effect free. They can return package that
	 indicates whether we should report something, whether we need to add a
	 DFA edge, whether we need to augment accept state with semantic
	 context or rule invocation context. Actually, it seems like we always
	 add predicates if they exist, so that can simply be done in the main
	 loop for any accept state creation or modification request.

	 cover these cases:
	    dead end
	    single alt
	    single alt + preds
	    conflict
	    conflict + preds

	 TODO: greedy + those

	 */
	public int execATN(@NotNull DFA dfa, @NotNull DFAState s0,
					   @NotNull TokenStream input, int startIndex,
					   ParserRuleContext<?> outerContext)
	{
		// caller is expected to have write lock on dfa
		if ( debug || debug_list_atn_decisions) {
			System.out.println("execATN decision "+dfa.decision+
							   " exec LA(1)=="+ getLookaheadName(input)+
							   " line "+input.LT(1).getLine()+":"+input.LT(1).getCharPositionInLine());
		}
		ATN_failover++;

		ATNConfigSet previous = s0.configs;
<<<<<<< HEAD
		DFAState D;
=======
		DFAState previousD = s0;
>>>>>>> 80560efc
		ATNConfigSet fullCtxSet;

		if ( debug ) System.out.println("s0 = "+s0);

		int t = input.LA(1);

        DecisionState decState = atn.getDecisionState(dfa.decision);
		boolean greedy = decState.isGreedy;

		while (true) { // while more work
			boolean loopsSimulateTailRecursion = false;
//			System.out.println("REACH "+getLookaheadName(input));
			ATNConfigSet reach = computeReachSet(previous, t,
												 greedy,
												 loopsSimulateTailRecursion,
												 false);
			if ( reach==null ) {
				// TODO: if any configs in previous dipped into outer context, that
				// means that input up to t actually finished entry rule
				// at least for LL decision. Full LL doesn't dip into outer
				// so don't need special case.
				// We will get an error no matter what so delay until after
				// decision; better error message. Also, no reachable target
				// ATN states in SLL implies LL will also get nowhere.
				// If conflict in states that dip out, choose min since we
				// will get error no matter what.
				throw noViableAlt(input, outerContext, previous, startIndex);
			}
<<<<<<< HEAD
			D = addDFAEdge(dfa, previous, t, reach); // always adding edge even if to a conflict state
=======
			// create new target state; we'll add to DFA after it's complete
			DFAState D = new DFAState(reach);
>>>>>>> 80560efc
			int predictedAlt = getUniqueAlt(reach);
			if ( predictedAlt!=ATN.INVALID_ALT_NUMBER ) {
				// NO CONFLICT, UNIQUE PREDICTED ALT
				D.isAcceptState = true;
				D.configs.uniqueAlt = predictedAlt;
				D.prediction = predictedAlt;
			}
			else {
<<<<<<< HEAD
				D.configs.conflictingAlts = getConflictingAlts(reach, false);
				if ( D.configs.conflictingAlts!=null ) {
					if ( greedy ) {
//						int k = input.index() - startIndex + 1; // how much input we used
//						System.out.println("used k="+k);
=======
				D.configs.conflictingAlts = getConflictingAlts(reach);
				if ( D.configs.conflictingAlts!=null ) {
					if ( greedy ) {
						// CONFLICT, GREEDY (TYPICAL SITUATION)
>>>>>>> 80560efc
						if ( outerContext == ParserRuleContext.EMPTY || // in grammar start rule
							 !D.configs.dipsIntoOuterContext ||         // didn't fall out of rule
							 SLL )                                      // not forcing SLL only
						{
<<<<<<< HEAD
=======
							// SPECIAL CASE WHERE SLL KNOWS CONFLICT IS AMBIGUITY
>>>>>>> 80560efc
							if ( !D.configs.hasSemanticContext ) {
								reportAmbiguity(dfa, D, startIndex, input.index(),
												D.configs.conflictingAlts, D.configs);
							}
							D.isAcceptState = true;
<<<<<<< HEAD
							predictedAlt = resolveToMinAlt(D, D.configs.conflictingAlts);
=======
							D.prediction = D.configs.conflictingAlts.getMinElement();
							if ( debug ) System.out.println("RESOLVED TO "+D.prediction+" for "+D);
							predictedAlt = D.prediction;
>>>>>>> 80560efc
						}
						else {
							// SLL CONFLICT; RETRY WITH FULL LL CONTEXT
							if ( debug ) System.out.println("RETRY with outerContext="+outerContext);
<<<<<<< HEAD
							PredictionContext predictionCtx = PredictionContext.fromRuleContext(outerContext);
							predictionCtx = getCachedContext(predictionCtx);
							Integer predI = D.contextToPredictedAlt.get(predictionCtx);
							if ( predI!=null ) {
								return predI;
							}
=======
							// don't look up context in cache now since we're just creating state D
>>>>>>> 80560efc
							loopsSimulateTailRecursion = true;
							ATNConfigSet s0_closure =
								computeStartState(dfa.atnStartState,
												  outerContext,
												  greedy,
												  loopsSimulateTailRecursion,
												  true);
							// we have write lock already, no need to relock
							fullCtxSet = execATNWithFullContext(dfa, D, s0_closure,
																input, startIndex,
																outerContext,
																D.configs.conflictingAlts.getMinElement(),
																greedy);
							// not accept state: isCtxSensitive
							PredictionContext predictionCtx = PredictionContext.fromRuleContext(outerContext);
							synchronized (sharedContextCache) {
								predictionCtx = getCachedContext(predictionCtx);
							}
							D.isCtxSensitive = true; // always force DFA to ATN simulate
<<<<<<< HEAD
							D.prediction = predictedAlt = fullCtxSet.uniqueAlt;
							D.contextToPredictedAlt.put(predictionCtx, predictedAlt);
=======
							predictedAlt = fullCtxSet.uniqueAlt;
							D.prediction = ATN.INVALID_ALT_NUMBER;
							// TODO: have to cache pred list to test also
							D.contextToPredictedAlt.put(predictionCtx, predictedAlt); // CACHE
							addDFAEdge(dfa, previousD, t, D);
>>>>>>> 80560efc
							return predictedAlt; // all done with preds, etc...
						}
					}
					else {
						// CONFLICT, NONGREEDY (ATYPICAL SITUATION)
						// upon ambiguity for nongreedy, default to exit branch to avoid inf loop
						// this handles case where we find ambiguity that stops DFA construction
						// before a config hits rule stop state. Was leaving prediction blank.
						int exitAlt = 2;
						// when ambig or ctx sens or nongreedy or .* loop hitting rule stop
						D.isAcceptState = true;
						D.prediction = predictedAlt = exitAlt;
					}
				}
			}

			if ( !greedy ) {
				int exitAlt = 2;
				if ( predictedAlt != ATN.INVALID_ALT_NUMBER && configWithAltAtStopState(reach, 1) ) {
					if ( debug ) System.out.println("nongreedy loop but unique alt "+D.configs.uniqueAlt+" at "+reach);
					// reaches end via .* means nothing after.
					D.isAcceptState = true;
					D.prediction = predictedAlt = exitAlt;
				}
				else {// if we reached end of rule via exit branch and decision nongreedy, we matched
					if ( configWithAltAtStopState(reach, exitAlt) ) {
						if ( debug ) System.out.println("nongreedy at stop state for exit branch");
						D.isAcceptState = true;
						D.prediction = predictedAlt = exitAlt;
					}
				}
			}

			if ( D.isAcceptState && D.configs.hasSemanticContext ) {
				// We need to test all predicates, even in DFA states that
<<<<<<< HEAD
				// uniquely predict alternative. We can only get a conflict
				// when we're sure that it's an ambiguity not conflict.
				int nalts = decState.getNumberOfTransitions();
				List<DFAState.PredPrediction> predPredictions =
					predicateDFAState(D, D.configs, outerContext, nalts);
				if ( predPredictions!=null ) {
					int stopIndex = input.index();
					input.seek(startIndex);
					IntervalSet alts = evalSemanticContext(predPredictions, outerContext, true);
					D.prediction = ATN.INVALID_ALT_NUMBER;
=======
				// uniquely predict alternative.
				int nalts = decState.getNumberOfTransitions();
				// Update DFA so reach becomes accept state with (predicate,alt)
				// pairs if preds found for conflicting alts
				IntervalSet altsToCollectPredsFrom = getConflictingAltsOrUniqueAlt(D.configs);
				SemanticContext[] altToPred = getPredsForAmbigAlts(altsToCollectPredsFrom, D.configs, nalts);
				D.predicates = getPredicatePredictions(altsToCollectPredsFrom, altToPred);
				D.prediction = ATN.INVALID_ALT_NUMBER; // make sure we use preds

				if ( D.predicates!=null ) {
					int stopIndex = input.index();
					input.seek(startIndex);
					IntervalSet alts = evalSemanticContext(D.predicates, outerContext, true);
					D.prediction = ATN.INVALID_ALT_NUMBER; // indicate we have preds
					addDFAEdge(dfa, previousD, t, D);
>>>>>>> 80560efc
					switch (alts.size()) {
					case 0:
						throw noViableAlt(input, outerContext, D.configs, startIndex);

					case 1:
						return alts.getMinElement();

					default:
						// report ambiguity after predicate evaluation to make sure the correct
						// set of ambig alts is reported.
						reportAmbiguity(dfa, D, startIndex, stopIndex, alts, D.configs);
<<<<<<< HEAD

=======
>>>>>>> 80560efc
						return alts.getMinElement();
					}
				}
			}

			addDFAEdge(dfa, previousD, t, D);
			if ( D.isAcceptState ) return predictedAlt;

			previous = reach;
			previousD = D;
			input.consume();
			t = input.LA(1);
		}
	}

	// comes back with reach.uniqueAlt set to a valid alt
	public ATNConfigSet execATNWithFullContext(DFA dfa,
											   DFAState D, // how far we got before failing over
											   @NotNull ATNConfigSet s0,
											   @NotNull TokenStream input, int startIndex,
											   ParserRuleContext<?> outerContext,
											   int SLL_min_alt, // todo: is this in D as min ambig alts?
											   boolean greedy)
	{
		// caller must have write lock on dfa
		retry_with_context++;
		reportAttemptingFullContext(dfa, s0, startIndex, input.index());

		if ( debug || debug_list_atn_decisions ) {
			System.out.println("execATNWithFullContext "+s0+", greedy="+greedy);
		}
		boolean fullCtx = true;
		ATNConfigSet reach = null;
		ATNConfigSet previous = s0;
		input.seek(startIndex);
		int t = input.LA(1);
		while (true) { // while more work
//			System.out.println("LL REACH "+getLookaheadName(input)+
//							   " from configs.size="+previous.size()+
//							   " line "+input.LT(1).getLine()+":"+input.LT(1).getCharPositionInLine());
			reach = computeReachSet(previous, t, greedy, true, fullCtx);
			if ( reach==null ) {
				// TODO: if any configs in previous dipped into outer context, that
				// means that input up to t actually finished entry rule
				// at least for LL decision. Full LL doesn't dip into outer
				// so don't need special case.
				// We will get an error no matter what so delay until after
				// decision; better error message. Also, no reachable target
				// ATN states in SLL implies LL will also get nowhere.
				// If conflict in states that dip out, choose min since we
				// will get error no matter what.
				throw noViableAlt(input, outerContext, previous, startIndex);
			}
			reach.uniqueAlt = getUniqueAlt(reach);
			if ( reach.uniqueAlt!=ATN.INVALID_ALT_NUMBER ) break;
<<<<<<< HEAD
			reach.conflictingAlts = getConflictingAlts(reach, fullCtx);
=======
			reach.conflictingAlts = getConflictingAlts(reach);
>>>>>>> 80560efc
			if ( reach.conflictingAlts!=null ) break;
			previous = reach;
			input.consume();
			t = input.LA(1);
		}

		if ( reach.uniqueAlt != ATN.INVALID_ALT_NUMBER ) {
			retry_with_context_indicates_no_conflict++;
			reportContextSensitivity(dfa, reach, startIndex, input.index());
			if ( reach.uniqueAlt == SLL_min_alt ) {
				retry_with_context_predicts_same_as_alt++;
			}
			return reach;
		}

		// We do not check predicates here because we have checked them
		// on-the-fly when doing full context prediction.

		// must have conflict
		reportAmbiguity(dfa, D, startIndex, input.index(), reach.conflictingAlts, reach);

		reach.uniqueAlt = reach.conflictingAlts.getMinElement();

		return reach;
	}

	protected ATNConfigSet computeReachSet(ATNConfigSet closure, int t,
										   boolean greedy,
										   boolean loopsSimulateTailRecursion,
										   boolean fullCtx)
	{
		if ( debug ) System.out.println("in computeReachSet, starting closure: " + closure);
		ATNConfigSet reach = new ATNConfigSet(fullCtx);
		Set<ATNConfig> closureBusy = new HashSet<ATNConfig>();
		ATNConfigSet intermediate = new ATNConfigSet(fullCtx);
		// First figure out where we can reach on input t
		for (ATNConfig c : closure) {
			if ( debug ) System.out.println("testing "+getTokenName(t)+" at "+c.toString());
			int n = c.state.getNumberOfTransitions();
			for (int ti=0; ti<n; ti++) {               // for each transition
				Transition trans = c.state.transition(ti);
				ATNState target = getReachableTarget(trans, t);
				if ( target!=null ) {
					intermediate.add(new ATNConfig(c, target));
				}
			}
		}
		// Now figure out where the closure can take us, but only if we'll
		// need to continue looking for more input.
		if ( intermediate.size()==1 ) {
			// Don't pursue the closure if there is just one state.
			// It can only have one alternative; just add to result
			// Also don't pursue the closure if there is unique alternative
			// among the configurations.
			reach = new ATNConfigSet(intermediate, null);
		}
		else if ( ParserATNSimulator.getUniqueAlt(intermediate)==1 ) {
			// Also don't pursue the closure if there is unique alternative
			// among the configurations.
			reach = new ATNConfigSet(intermediate, null);
		}
		else {
			for (ATNConfig c : intermediate) {
				closure(c, reach, closureBusy, false, greedy,
						loopsSimulateTailRecursion, fullCtx);
			}
		}

		if ( reach.size()==0 ) return null;
		return reach;
	}

	@NotNull
	public ATNConfigSet computeStartState(@NotNull ATNState p,
										  @Nullable RuleContext ctx,
										  boolean greedy,
										  boolean loopsSimulateTailRecursion,
										  boolean fullCtx)
	{
		// always at least the implicit call to start rule
		PredictionContext initialContext = PredictionContext.fromRuleContext(ctx);
		ATNConfigSet configs = new ATNConfigSet(fullCtx);

		for (int i=0; i<p.getNumberOfTransitions(); i++) {
			ATNState target = p.transition(i).target;
			ATNConfig c = new ATNConfig(target, i+1, initialContext);
			Set<ATNConfig> closureBusy = new HashSet<ATNConfig>();
			closure(c, configs, closureBusy, true, greedy,
					loopsSimulateTailRecursion, fullCtx);
		}

		return configs;
	}

	@Nullable
	public ATNState getReachableTarget(@NotNull Transition trans, int ttype) {
		if ( trans instanceof AtomTransition ) {
			AtomTransition at = (AtomTransition)trans;
			if ( at.label == ttype ) {
				return at.target;
			}
		}
		else if ( trans instanceof SetTransition ) {
			SetTransition st = (SetTransition)trans;
			boolean not = trans instanceof NotSetTransition;
			if ( !not && st.set.contains(ttype) || not && !st.set.contains(ttype) ) {
				return st.target;
			}
		}
		else if ( trans instanceof RangeTransition ) { // TODO: can't happen in parser, right? remove
			RangeTransition rt = (RangeTransition)trans;
			if ( ttype>=rt.from && ttype<=rt.to ) return rt.target;
		}
		else if ( trans instanceof WildcardTransition && ttype!=Token.EOF ) {
			return trans.target;
		}
		return null;
	}

<<<<<<< HEAD
	/** collect and set D's semantic context */
	public List<DFAState.PredPrediction> predicateDFAState(DFAState D,
														   ATNConfigSet configs,
														   RuleContext outerContext,
														   int nalts)
	{
		IntervalSet conflictingAlts = getConflictingAltsFromConfigSet(configs);
		if ( debug ) System.out.println("predicateDFAState "+D);
		SemanticContext[] altToPred = getPredsForAmbigAlts(conflictingAlts, configs, nalts);
		// altToPred[uniqueAlt] is now our validating predicate (if any)
		List<DFAState.PredPrediction> predPredictions = null;
		if ( altToPred!=null ) {
			// Update DFA so reach becomes accept state with predicate
			predPredictions = getPredicatePredictions(conflictingAlts, altToPred);
			D.predicates = predPredictions;
			D.prediction = ATN.INVALID_ALT_NUMBER; // make sure we use preds
		}
		return predPredictions;
	}

=======
>>>>>>> 80560efc
	public SemanticContext[] getPredsForAmbigAlts(@NotNull IntervalSet ambigAlts,
												  @NotNull ATNConfigSet configs,
												  int nalts)
	{
		// REACH=[1|1|[]|0:0, 1|2|[]|0:1]

		/* altToPred starts as an array of all null contexts. The entry at index i
		 * corresponds to alternative i. altToPred[i] may have one of three values:
		 *   1. null: no ATNConfig c is found such that c.alt==i
		 *   2. SemanticContext.NONE: At least one ATNConfig c exists such that
		 *      c.alt==i and c.semanticContext==SemanticContext.NONE. In other words,
		 *      alt i has at least one unpredicated config.
		 *   3. Non-NONE Semantic Context: There exists at least one, and for all
		 *      ATNConfig c such that c.alt==i, c.semanticContext!=SemanticContext.NONE.
		 *
		 * From this, it is clear that NONE||anything==NONE.
		 */
		SemanticContext[] altToPred = new SemanticContext[nalts +1];
		int n = altToPred.length;
		for (ATNConfig c : configs) {
			if ( ambigAlts.contains(c.alt) ) {
				altToPred[c.alt] = SemanticContext.or(altToPred[c.alt], c.semanticContext);
			}
		}

		int nPredAlts = 0;
		for (int i = 0; i < n; i++) {
			if (altToPred[i] == null) {
				altToPred[i] = SemanticContext.NONE;
			}
			else if (altToPred[i] != SemanticContext.NONE) {
				nPredAlts++;
			}
		}

//		// Optimize away p||p and p&&p TODO: optimize() was a no-op
//		for (int i = 0; i < altToPred.length; i++) {
//			altToPred[i] = altToPred[i].optimize();
//		}

		// nonambig alts are null in altToPred
		if ( nPredAlts==0 ) altToPred = null;
		if ( debug ) System.out.println("getPredsForAmbigAlts result "+Arrays.toString(altToPred));
		return altToPred;
	}

	public List<DFAState.PredPrediction> getPredicatePredictions(IntervalSet ambigAlts,
																 SemanticContext[] altToPred)
	{
		List<DFAState.PredPrediction> pairs = new ArrayList<DFAState.PredPrediction>();
		boolean containsPredicate = false;
		for (int i = 1; i < altToPred.length; i++) {
			SemanticContext pred = altToPred[i];

			// unpredicated is indicated by SemanticContext.NONE
			assert pred != null;

			if (ambigAlts!=null && ambigAlts.contains(i)) {
				pairs.add(new DFAState.PredPrediction(pred, i));
			}
			if ( pred!=SemanticContext.NONE ) containsPredicate = true;
		}

		if ( !containsPredicate ) {
			pairs = null;
		}

//		System.out.println(Arrays.toString(altToPred)+"->"+pairs);
		return pairs;
	}

	/** Look through a list of predicate/alt pairs, returning alts for the
	 *  pairs that win. A {@code null} predicate indicates an alt containing an
	 *  unpredicated config which behaves as "always true." If !complete
	 *  then we stop at the first predicate that evaluates to true. This
	 *  includes pairs with null predicates.
	 */
	public IntervalSet evalSemanticContext(List<DFAState.PredPrediction> predPredictions,
										   ParserRuleContext<?> outerContext,
										   boolean complete)
	{
		IntervalSet predictions = new IntervalSet();
		for (DFAState.PredPrediction pair : predPredictions) {
<<<<<<< HEAD
			if ( pair.pred==null ) {
				System.err.println("EEEEEEEEEEEEEEEEEEEEEEEEEEEEEEEEEEEEEEEEEEEEEEEEEEEEEEEEEEEEE");
=======
			if ( pair.pred==null ) { // TODO: can't be null, can it?
>>>>>>> 80560efc
				predictions.add(pair.alt);
				if (!complete) {
					break;
				}

				continue;
			}

			boolean predicateEvaluationResult = pair.pred.eval(parser, outerContext);
			if ( debug || dfa_debug ) {
				System.out.println("eval pred "+pair+"="+predicateEvaluationResult);
			}

			if ( predicateEvaluationResult ) {
				if ( debug || dfa_debug ) System.out.println("PREDICT "+pair.alt);
				predictions.add(pair.alt);
				if (!complete) {
					break;
				}
			}
		}

		return predictions;
	}


	/* TODO: If we are doing predicates, there is no point in pursuing
		 closure operations if we reach a DFA state that uniquely predicts
		 alternative. We will not be caching that DFA state and it is a
		 waste to pursue the closure. Might have to advance when we do
		 ambig detection thought :(
		  */

	// TODO: loopsSimulateTailRecursion might not be necessary. seems slow without it. see what that is 12/29/11
	protected void closure(@NotNull ATNConfig config,
						   @NotNull ATNConfigSet configs,
						   @NotNull Set<ATNConfig> closureBusy,
						   boolean collectPredicates,
						   boolean greedy,
						   boolean loopsSimulateTailRecursion,
						   boolean fullCtx)
	{
		final int initialDepth = 0;
		closureCheckingStopStateAndLoopRecursion(config, configs, closureBusy, collectPredicates, greedy,
												 loopsSimulateTailRecursion,
												 fullCtx,
												 initialDepth);
	}

	protected void closureCheckingStopStateAndLoopRecursion(@NotNull ATNConfig config,
															@NotNull ATNConfigSet configs,
															@NotNull Set<ATNConfig> closureBusy,
															boolean collectPredicates,
															boolean greedy,
															boolean loopsSimulateTailRecursion,
															boolean fullCtx,
															int depth)
	{
		if ( debug ) System.out.println("closure("+config.toString(parser,true)+")");

		if ( !closureBusy.add(config) ) return; // avoid infinite recursion

		if ( config.state instanceof RuleStopState ) {
			if ( !greedy ) {
				// don't see past end of a rule for any nongreedy decision
				if ( debug ) System.out.println("NONGREEDY at stop state of "+
												getRuleName(config.state.ruleIndex));
				configs.add(config);
				return;
			}
			// We hit rule end. If we have context info, use it
			// run thru all possible stack tops in ctx
			if ( config.context!=null && !config.context.isEmpty() ) {
				for (SingletonPredictionContext ctx : config.context) {
					if ( ctx.invokingState==PredictionContext.EMPTY_FULL_CTX_INVOKING_STATE ) {
						// we have no context info, just chase follow links (if greedy)
						if ( debug ) System.out.println("FALLING off rule "+
														getRuleName(config.state.ruleIndex));
						closure_(config, configs, closureBusy, collectPredicates, greedy,
								 loopsSimulateTailRecursion, fullCtx, depth);
						continue;
					}
					ATNState invokingState = atn.states.get(ctx.invokingState);
					RuleTransition rt = (RuleTransition)invokingState.transition(0);
					ATNState retState = rt.followState;
					PredictionContext newContext = ctx.parent; // "pop" invoking state
					ATNConfig c = new ATNConfig(retState, config.alt, newContext,
												config.semanticContext);
					// While we have context to pop back from, we may have
					// gotten that context AFTER having falling off a rule.
					// Make sure we track that we are now out of context.
					c.reachesIntoOuterContext = config.reachesIntoOuterContext;
					assert depth > Integer.MIN_VALUE;
					closureCheckingStopStateAndLoopRecursion(c, configs, closureBusy, collectPredicates, greedy,
															 loopsSimulateTailRecursion,
															 fullCtx, depth - 1);
				}
				return;
			}
			else {
				// else if we have no context info, just chase follow links (if greedy)
				if ( debug ) System.out.println("FALLING off rule "+
												getRuleName(config.state.ruleIndex));
			}
		}
		else if ( loopsSimulateTailRecursion ) {
			if ( config.state.getClass()==StarLoopbackState.class ||
				 config.state.getClass()==PlusLoopbackState.class )
			{
				config.context =
					new SingletonPredictionContext(config.context, config.state.stateNumber);
				// alter config; it's ok, since all calls to closure pass in a fresh config for us to chase
				if ( debug ) System.out.println("Loop back; push "+config.state.stateNumber+", stack="+config.context);
			}
			else if ( config.state.getClass()==LoopEndState.class ) {
				if ( debug ) System.out.print("Loop end; pop, stack=" + config.context);
				LoopEndState end = (LoopEndState)config.state;
				// pop all the way back until we don't see the loopback state anymore
				config.context = config.context.popAll(end.loopBackStateNumber,
													   configs.fullCtx);
				if ( debug ) System.out.println(" becomes "+config.context);
			}
		}

		closure_(config, configs, closureBusy, collectPredicates, greedy,
				 loopsSimulateTailRecursion, fullCtx, depth);
	}

	/** Do the actual work of walking epsilon edges */
	protected void closure_(@NotNull ATNConfig config,
							@NotNull ATNConfigSet configs,
							@NotNull Set<ATNConfig> closureBusy,
							boolean collectPredicates,
							boolean greedy,
							boolean loopsSimulateTailRecursion,
							boolean fullCtx,
							int depth)
	{
		ATNState p = config.state;
		// optimization
		if ( !p.onlyHasEpsilonTransitions() ) {
            configs.add(config);
			if ( config.semanticContext!=null && config.semanticContext!= SemanticContext.NONE ) {
				configs.hasSemanticContext = true;
			}
			if ( config.reachesIntoOuterContext>0 ) {
				configs.dipsIntoOuterContext = true;
			}
            if ( debug ) System.out.println("added config "+configs);
        }

		for (int i=0; i<p.getNumberOfTransitions(); i++) {
			Transition t = p.transition(i);
			boolean continueCollecting =
				!(t instanceof ActionTransition) && collectPredicates;
			ATNConfig c = getEpsilonTarget(config, t, continueCollecting,
										   depth == 0, fullCtx);
			if ( c!=null ) {
				int newDepth = depth;
				if ( config.state instanceof RuleStopState) {
					// target fell off end of rule; mark resulting c as having dipped into outer context
					// We can't get here if incoming config was rule stop and we had context
					// track how far we dip into outer context.  Might
					// come in handy and we avoid evaluating context dependent
					// preds if this is > 0.
					c.reachesIntoOuterContext++;
					configs.dipsIntoOuterContext = true; // TODO: can remove? only care when we add to set per middle of this method
					assert newDepth > Integer.MIN_VALUE;
					newDepth--;
					if ( debug ) System.out.println("dips into outer ctx: "+c);
				}
				else if (t instanceof RuleTransition) {
					// latch when newDepth goes negative - once we step out of the entry context we can't return
					if (newDepth >= 0) {
						newDepth++;
					}
				}

				closureCheckingStopStateAndLoopRecursion(c, configs, closureBusy, continueCollecting, greedy,
														 loopsSimulateTailRecursion,
														 fullCtx, newDepth);
			}
		}
	}

	@NotNull
	public String getRuleName(int index) {
		if ( parser!=null && index>=0 ) return parser.getRuleNames()[index];
		return "<rule "+index+">";
	}

	@Nullable
	public ATNConfig getEpsilonTarget(@NotNull ATNConfig config,
									  @NotNull Transition t,
									  boolean collectPredicates,
									  boolean inContext,
									  boolean fullCtx)
	{
		if ( t instanceof RuleTransition ) {
			return ruleTransition(config, t);
		}
		else if ( t instanceof PredicateTransition ) {
			return predTransition(config, (PredicateTransition)t,
								  collectPredicates,
								  inContext,
								  fullCtx);
		}
		else if ( t instanceof ActionTransition ) {
			return actionTransition(config, (ActionTransition)t);
		}
		else if ( t.isEpsilon() ) {
			return new ATNConfig(config, t.target);
		}
		return null;
	}

	@NotNull
	public ATNConfig actionTransition(@NotNull ATNConfig config, @NotNull ActionTransition t) {
		if ( debug ) System.out.println("ACTION edge "+t.ruleIndex+":"+t.actionIndex);
		return new ATNConfig(config, t.target);
	}

	@Nullable
	public ATNConfig predTransition(@NotNull ATNConfig config,
									@NotNull PredicateTransition pt,
									boolean collectPredicates,
									boolean inContext,
									boolean fullCtx)
	{
		if ( debug ) {
			System.out.println("PRED (collectPredicates="+collectPredicates+") "+
                    pt.ruleIndex+":"+pt.predIndex+
					", ctx dependent="+pt.isCtxDependent);
			if ( parser != null ) {
                System.out.println("context surrounding pred is "+
                                   parser.getRuleInvocationStack());
            }
		}

		ATNConfig c = null;
		if ( collectPredicates &&
			 (!pt.isCtxDependent || (pt.isCtxDependent&&inContext)) )
		{
			if ( fullCtx ) {
				// In full context mode, we can evaluate predicates on-the-fly
				// during closure, which dramatically reduces the size of
				// the config sets. It also obviates the need to test predicates
				// later during conflict resolution.
				int currentPosition = _input.index();
				_input.seek(_startIndex);
				boolean predSucceeds = pt.getPredicate().eval(parser, _outerContext);
				_input.seek(currentPosition);
				if ( predSucceeds ) {
					c = new ATNConfig(config, pt.target); // no pred context
				}
			}
			else {
				SemanticContext newSemCtx =
					SemanticContext.and(config.semanticContext, pt.getPredicate());
				c = new ATNConfig(config, pt.target, newSemCtx);
			}
		}
		else {
			c = new ATNConfig(config, pt.target);
		}

		if ( debug ) System.out.println("config from pred transition="+c);
        return c;
	}

	@NotNull
	public ATNConfig ruleTransition(@NotNull ATNConfig config, @NotNull Transition t) {
		if ( debug ) {
			System.out.println("CALL rule "+getRuleName(t.target.ruleIndex)+
							   ", ctx="+config.context);
		}
		PredictionContext newContext =
			new SingletonPredictionContext(config.context, config.state.stateNumber);
		return new ATNConfig(config, t.target, newContext);
	}

	/**
	 * From grammar:

	 s' : s s ;
	 s : x? | x ;
	 x : 'a' ;

	 config list: (4,1), (11,1,4), (7,1), (3,1,1), (4,1,1), (8,1,1), (7,1,1),
	 (8,2), (11,2,8), (11,1,[8 1])

	 state to config list:

	 3  -> (3,1,1)
	 4  -> (4,1), (4,1,1)
	 7  -> (7,1), (7,1,1)
	 8  -> (8,1,1), (8,2)
	 11 -> (11,1,4), (11,2,8), (11,1,8 1)

	 Walk and find state config lists with > 1 alt. If none, no conflict. return null. Here, states 11
	 and 8 have lists with both alts 1 and 2. Must check these config lists for conflicting configs.

	 Sam pointed out a problem with the previous definition, v3, of
	 ambiguous states. If we have another state associated with conflicting
	 alternatives, we should keep going. For example, the following grammar

	 s : (ID | ID ID?) ';' ;

	 When the ATN simulation reaches the state before ';', it has a DFA
	 state that looks like: [12|1|[], 6|2|[], 12|2|[]]. Naturally
	 12|1|[] and 12|2|[] conflict, but we cannot stop processing this node
	 because alternative to has another way to continue, via [6|2|[]].
	 The key is that we have a single state that has config's only associated
	 with a single alternative, 2, and crucially the state transitions
	 among the configurations are all non-epsilon transitions. That means
	 we don't consider any conflicts that include alternative 2. So, we
	 ignore the conflict between alts 1 and 2. We ignore a set of
	 conflicting alts when there is an intersection with an alternative
	 associated with a single alt state in the state->config-list map.

	 It's also the case that we might have two conflicting configurations but
	 also a 3rd nonconflicting configuration for a different alternative:
	 [1|1|[], 1|2|[], 8|3|[]]. This can come about from grammar:

	 a : A | A | A B ;

	 After matching input A, we reach the stop state for rule A, state 1.
	 State 8 is the state right before B. Clearly alternatives 1 and 2
	 conflict and no amount of further lookahead will separate the two.
	 However, alternative 3 will be able to continue and so we do not
	 stop working on this state. In the previous example, we're concerned
	 with states associated with the conflicting alternatives. Here alt
	 3 is not associated with the conflicting configs, but since we can continue
	 looking for input reasonably, I don't declare the state done. We
	 ignore a set of conflicting alts when we have an alternative
	 that we still need to pursue.

	 So, in summary, as long as there is a single configuration that is
	 not conflicting with any other configuration for that state, then
	 there is more input we can use to keep going. E.g.,
	 s->[(s,1,[x]), (s,2,[x]), (s,2,[y])]
	 s->[(s,1,_)]
	 s->[(s,1,[y]), (s,2,[x])]
	 Regardless of what goes on for the other states, this is
	 sufficient to force us to add this new state to the ATN-to-DFA work list.

	 TODO: split into "has nonconflict config--add to work list" and getambigalts functions

	 TODO: now we know contexts are merged, can we optimize?  Use big int -> config array?
	 */
	@Nullable
	public IntervalSet getConflictingAlts(@NotNull ATNConfigSet configs) {
		if ( debug ) System.out.println("### check ambiguous  "+configs);
//		System.out.println("getConflictingAlts; set size="+configs.size());
		// First get a list of configurations for each state.
		// Most of the time, each state will have one associated configuration.
		MultiMap<Integer, ATNConfig> stateToConfigListMap = new MultiMap<Integer, ATNConfig>();
		Map<Integer, IntervalSet> stateToAltListMap = new HashMap<Integer, IntervalSet>();

		for (ATNConfig c : configs) {
			stateToConfigListMap.map(c.state.stateNumber, c);
			IntervalSet alts = stateToAltListMap.get(c.state.stateNumber);
			if ( alts==null ) {
				alts = new IntervalSet();
				stateToAltListMap.put(c.state.stateNumber, alts);
			}
			alts.add(c.alt);
		}
		// potential conflicts are states, s, with > 1 configurations and diff alts
		// find all alts with potential conflicts
		int numPotentialConflicts = 0;
		IntervalSet altsToIgnore = new IntervalSet();
		for (int state : stateToConfigListMap.keySet()) { // for each state
			IntervalSet alts = stateToAltListMap.get(state);
			if ( alts.size()==1 ) {
				if ( !atn.states.get(state).onlyHasEpsilonTransitions() ) {
					List<ATNConfig> configsPerState = stateToConfigListMap.get(state);
					ATNConfig anyConfig = configsPerState.get(0);
					altsToIgnore.add(anyConfig.alt);
					if ( debug ) System.out.println("### one alt and all non-ep: "+configsPerState);
				}
				// remove state's configurations from further checking; no issues with them.
				// (can't remove as it's concurrent modification; set to null)
//				return null;
				stateToConfigListMap.put(state, null);
			}
			else {
				numPotentialConflicts++;
			}
		}

		if ( debug ) System.out.println("### altsToIgnore: "+altsToIgnore);
		if ( debug ) System.out.println("### stateToConfigListMap="+stateToConfigListMap);

		if ( numPotentialConflicts==0 ) {
			return null;
		}

		// compare each pair of configs in sets for states with > 1 alt in config list, looking for
		// (s, i, ctx) and (s, j, ctx') where ctx==ctx' or one is suffix of the other.
		IntervalSet ambigAlts = new IntervalSet();
		for (int state : stateToConfigListMap.keySet()) {
			List<ATNConfig> configsPerState = stateToConfigListMap.get(state);
			if (configsPerState == null) continue;
			IntervalSet alts = stateToAltListMap.get(state);
// Sam's correction to ambig def is here:
			if ( !altsToIgnore.isNil() && alts.and(altsToIgnore).size()<=1 ) {
//				System.err.println("ignoring alt since "+alts+"&"+altsToIgnore+
//								   ".size is "+alts.and(altsToIgnore).size());
				continue;
			}
			int size = configsPerState.size();
			for (int i = 0; i < size; i++) {
				ATNConfig c = configsPerState.get(i);
				for (int j = i+1; j < size; j++) {
					ATNConfig d = configsPerState.get(j);
					if ( c.alt != d.alt ) {
						boolean conflicting = c.context.equals(d.context);
						if ( conflicting ) {
							if ( debug ) {
								System.out.println("we reach state "+c.state.stateNumber+
												   " in rule "+
												   (parser !=null ? getRuleName(c.state.ruleIndex) :"n/a")+
												   " alts "+c.alt+","+d.alt+" from ctx "+c.context.toString(parser)
												   +" and "+ d.context.toString(parser));
							}
							ambigAlts.add(c.alt);
							ambigAlts.add(d.alt);
						}
					}
				}
			}
		}

		if ( debug ) System.out.println("### ambigAlts="+ambigAlts);

		if ( ambigAlts.isNil() ) return null;

		// are any configs not represented in ambig alt sets
//		for (ATNConfig config : configs) {
//			if (!ambigAlts.contains(config.alt)) {
//				return null;
//			}
//		}
		return ambigAlts;
	}

	protected IntervalSet getConflictingAltsOrUniqueAlt(ATNConfigSet configs) {
		IntervalSet conflictingAlts;
		if ( configs.uniqueAlt!= ATN.INVALID_ALT_NUMBER ) {
			conflictingAlts = IntervalSet.of(configs.uniqueAlt);
		}
		else {
			conflictingAlts = configs.conflictingAlts;
		}
		return conflictingAlts;
	}

//	protected int resolveToMinAlt(@NotNull DFAState D, IntervalSet conflictingAlts) {
//		// kill dead alts so we don't chase them ever
////		killAlts(conflictingAlts, D.configset);
//		D.prediction = conflictingAlts.getMinElement();
//		if ( debug ) System.out.println("RESOLVED TO "+D.prediction+" for "+D);
//		return D.prediction;
//	}

	protected int resolveNongreedyToExitBranch(@NotNull ATNConfigSet reach,
											   @NotNull IntervalSet conflictingAlts)
	{
		// exit branch is alt 2 always; alt 1 is entry or loopback branch
		// since we're predicting, create DFA accept state for exit alt
		int exitAlt = 2;
		conflictingAlts.remove(exitAlt);
		// kill dead alts so we don't chase them ever
//		killAlts(conflictingAlts, reach);
		if ( debug ) System.out.println("RESOLVED TO "+reach);
		return exitAlt;
	}

	@NotNull
	public String getTokenName(int t) {
		if ( t==Token.EOF ) return "EOF";
		if ( parser!=null && parser.getTokenNames()!=null ) {
			String[] tokensNames = parser.getTokenNames();
			if ( t>=tokensNames.length ) {
				System.err.println(t+" ttype out of range: "+ Arrays.toString(tokensNames));
				System.err.println(((CommonTokenStream)parser.getInputStream()).getTokens());
			}
			else {
				return tokensNames[t]+"<"+t+">";
			}
		}
		return String.valueOf(t);
	}

	public String getLookaheadName(TokenStream input) {
		return getTokenName(input.LA(1));
	}

	public void dumpDeadEndConfigs(@NotNull NoViableAltException nvae) {
		System.err.println("dead end configs: ");
		for (ATNConfig c : nvae.deadEndConfigs) {
			String trans = "no edges";
			if ( c.state.getNumberOfTransitions()>0 ) {
				Transition t = c.state.transition(0);
				if ( t instanceof AtomTransition) {
					AtomTransition at = (AtomTransition)t;
					trans = "Atom "+getTokenName(at.label);
				}
				else if ( t instanceof SetTransition ) {
					SetTransition st = (SetTransition)t;
					boolean not = st instanceof NotSetTransition;
					trans = (not?"~":"")+"Set "+st.set.toString();
				}
			}
			System.err.println(c.toString(parser, true)+":"+trans);
		}
	}

	@NotNull
	public NoViableAltException noViableAlt(@NotNull TokenStream input,
											@NotNull ParserRuleContext<?> outerContext,
											@NotNull ATNConfigSet configs,
											int startIndex)
	{
		return new NoViableAltException(parser, input,
											input.get(startIndex),
											input.LT(1),
											configs, outerContext);
	}

	public static int getUniqueAlt(@NotNull Collection<ATNConfig> configs) {
		int alt = ATN.INVALID_ALT_NUMBER;
		for (ATNConfig c : configs) {
			if ( alt == ATN.INVALID_ALT_NUMBER ) {
				alt = c.alt; // found first alt
			}
			else if ( c.alt!=alt ) {
				return ATN.INVALID_ALT_NUMBER;
			}
		}
		return alt;
	}

	@Nullable
	public boolean configWithAltAtStopState(@NotNull Collection<ATNConfig> configs, int alt) {
		for (ATNConfig c : configs) {
			if ( c.alt == alt ) {
				if ( c.state.getClass() == RuleStopState.class ) {
					return true;
				}
			}
		}
		return false;
	}

//	@NotNull
//	protected DFAState addDFAEdge(@NotNull DFA dfa,
//								  @NotNull DFAState from,
//								  @NotNull ATNConfigSet p,
//								  int t,
//								  @NotNull ATNConfigSet q,
//								  @NotNull DFAState to)
//	{
//		// TODO: how can from ever be new? oh, the first time into execATN;
//		// wait: shouldn't that be s0
////		DFAState from = addDFAState(dfa, p);
////		DFAState to = addDFAState(dfa, q);
//		if ( debug ) System.out.println("EDGE "+from+" -> "+to+" upon "+getTokenName(t));
////		addDFAEdge(from, t, to);
//		if ( debug ) System.out.println("DFA=\n"+dfa.toString(parser!=null?parser.getTokenNames():null));
//		return to;
//	}

	protected void addDFAEdge(@NotNull DFA dfa,
							  @Nullable DFAState from,
							  int t,
							  @Nullable DFAState to)
	{
<<<<<<< HEAD
		DFAState from = addDFAState(dfa, p);
		DFAState to = addDFAState(dfa, q);
		if ( debug ) System.out.println("EDGE "+from+" -> "+to+" upon "+getTokenName(t));
		addDFAEdge(from, t, to);
=======
		if ( debug ) System.out.println("EDGE "+from+" -> "+to+" upon "+getTokenName(t));
		if ( from==null || t < -1 || to == null ) return;
		to = addDFAState(dfa, to);
		if ( from.edges==null ) {
			from.edges = new DFAState[atn.maxTokenType+1+1]; // TODO: make adaptive
		}
		synchronized (dfa) {
			from.edges[t+1] = to; // connect
		}
>>>>>>> 80560efc
		if ( debug ) System.out.println("DFA=\n"+dfa.toString(parser!=null?parser.getTokenNames():null));
	}

	/** Add D if not there and return D. Return previous if already present. */
	protected DFAState addDFAState(@NotNull DFA dfa, @NotNull DFAState D) {
		synchronized (dfa) {
			DFAState existing = dfa.states.get(D);
			if ( existing!=null ) return existing;

			D.stateNumber = dfa.states.size();
			synchronized (sharedContextCache) {
				D.configs.optimizeConfigs(this);
			}
			D.configs.setReadonly(true);
			dfa.states.put(D, D);
			if ( debug ) System.out.println("adding new DFA state: "+D);
			return D;
		}
	}

	/** See comment on LexerInterpreter.addDFAState. */
<<<<<<< HEAD
	@NotNull
	protected DFAState addDFAState(@NotNull DFA dfa, @NotNull ATNConfigSet configs) {
		DFAState proposed = new DFAState(configs);
		DFAState existing = dfa.states.get(proposed);
		if ( existing!=null ) return existing;

		DFAState newState = proposed;
		newState.stateNumber = dfa.states.size();
		configs.optimizeConfigs(this);
		configs.setReadonly(true);
		newState.configs = configs;
		dfa.states.put(newState, newState);
		if ( debug ) System.out.println("adding new DFA state: "+newState);
		return newState;
	}
=======
//	@NotNull
//	protected DFAState addDFAState(@NotNull DFA dfa, @NotNull ATNConfigSet configs) {
//		DFAState proposed = new DFAState(configs);
//		DFAState existing = dfa.states.get(proposed);
//		if ( existing!=null ) return existing;
//
//		DFAState newState = proposed;
//		newState.stateNumber = dfa.states.size();
//		configs.optimizeConfigs(this);
//		configs.setReadonly(true);
//		newState.configs = configs;
//		dfa.states.put(newState, newState);
//		if ( debug ) System.out.println("adding new DFA state: "+newState);
//		return newState;
//	}
>>>>>>> 80560efc

	public void reportAttemptingFullContext(DFA dfa, ATNConfigSet configs, int startIndex, int stopIndex) {
        if ( debug || retry_debug ) {
			Interval interval = Interval.of(startIndex, stopIndex);
			System.out.println("reportAttemptingFullContext decision="+dfa.decision+":"+configs+
                               ", input="+parser.getTokenStream().getText(interval));
        }
        if ( parser!=null ) parser.getErrorListenerDispatch().reportAttemptingFullContext(parser, dfa, startIndex, stopIndex, configs);
    }

	public void reportContextSensitivity(DFA dfa, ATNConfigSet configs, int startIndex, int stopIndex) {
        if ( debug || retry_debug ) {
			Interval interval = Interval.of(startIndex, stopIndex);
            System.out.println("reportContextSensitivity decision="+dfa.decision+":"+configs+
                               ", input="+parser.getTokenStream().getText(interval));
        }
        if ( parser!=null ) parser.getErrorListenerDispatch().reportContextSensitivity(parser, dfa, startIndex, stopIndex, configs);
    }

    /** If context sensitive parsing, we know it's ambiguity not conflict */
    public void reportAmbiguity(@NotNull DFA dfa, DFAState D, int startIndex, int stopIndex,
								@NotNull IntervalSet ambigAlts,
								@NotNull ATNConfigSet configs)
	{
		if ( debug || retry_debug ) {
//			ParserATNPathFinder finder = new ParserATNPathFinder(parser, atn);
//			int i = 1;
//			for (Transition t : dfa.atnStartState.transitions) {
//				System.out.println("ALT "+i+"=");
//				System.out.println(startIndex+".."+stopIndex+", len(input)="+parser.getInputStream().size());
//				TraceTree path = finder.trace(t.target, parser.getContext(), (TokenStream)parser.getInputStream(),
//											  startIndex, stopIndex);
//				if ( path!=null ) {
//					System.out.println("path = "+path.toStringTree());
//					for (TraceTree leaf : path.leaves) {
//						List<ATNState> states = path.getPathToNode(leaf);
//						System.out.println("states="+states);
//					}
//				}
//				i++;
//			}
			Interval interval = Interval.of(startIndex, stopIndex);
			System.out.println("reportAmbiguity "+
							   ambigAlts+":"+configs+
                               ", input="+parser.getTokenStream().getText(interval));
        }
        if ( parser!=null ) parser.getErrorListenerDispatch().reportAmbiguity(parser, dfa, startIndex, stopIndex,
																			  ambigAlts, configs);
    }

	public void setSLL(boolean SLL) {
		this.SLL = SLL;
	}
}<|MERGE_RESOLUTION|>--- conflicted
+++ resolved
@@ -195,36 +195,6 @@
 					decisionToDFA[decision] = new DFA(startState, decision);
 					dfa = decisionToDFA[decision];
 				}
-<<<<<<< HEAD
-			}
-		}
-		// Now we are certain to have a specific decision's DFA
-		// But, do we still need an initial state?
-		if ( dfa.s0==null ) { // recheck
-			dfa.write.lock();
-			try {
-				if ( dfa.s0==null ) { // recheck
-					return predictATN(dfa, input, outerContext);
-				}
-				// fall through; another thread set dfa.s0 while we waited for lock
-			}
-			finally {
-				dfa.write.unlock();
-			}
-		}
-
-		// We can start with an existing DFA
-		int m = input.mark();
-		int index = input.index();
-		try {
-			dfa.read.lock();
-			try {
-				int alt = execDFA(dfa, dfa.s0, input, index, outerContext);
-				return alt;
-			}
-			finally {
-				dfa.read.unlock();
-=======
 			}
 		}
 		// Now we are certain to have a specific decision's DFA
@@ -232,7 +202,6 @@
 		if ( dfa.s0==null ) { // recheck
 			if ( dfa.s0==null ) { // recheck
 				return predictATN(dfa, input, outerContext);
->>>>>>> 80560efc
 			}
 			// fall through; another thread set dfa.s0 while we waited for lock
 		}
@@ -243,10 +212,6 @@
 		try {
 			int alt = execDFA(dfa, dfa.s0, input, index, outerContext);
 			return alt;
-		}
-		finally {
-			input.seek(index);
-			input.release(m);
 		}
 		finally {
 			input.seek(index);
@@ -273,11 +238,7 @@
 							  ParserRuleContext.EMPTY,
 							  greedy, loopsSimulateTailRecursion,
 							  fullCtx);
-<<<<<<< HEAD
-		dfa.s0 = addDFAState(dfa, s0_closure);
-=======
 		dfa.s0 = addDFAState(dfa, new DFAState(s0_closure));
->>>>>>> 80560efc
 
 		int alt = 0;
 		int m = input.mark();
@@ -321,37 +282,6 @@
 			if ( dfa_debug ) System.out.println("DFA state "+s.stateNumber+" LA(1)=="+getLookaheadName(input));
 			if ( s.isCtxSensitive && !SLL ) {
 				if ( dfa_debug ) System.out.println("ctx sensitive state "+outerContext+" in "+s);
-<<<<<<< HEAD
-				dfa.read.unlock();
-				dfa.write.lock();
-				try {
-					PredictionContext predictionCtx = PredictionContext.fromRuleContext(outerContext);
-					predictionCtx = getCachedContext(predictionCtx);
-					Integer predI = s.contextToPredictedAlt.get(predictionCtx);
-					if ( predI!=null ) {
-						return predI; // ha! quick exit :)
-					}
-					boolean loopsSimulateTailRecursion = true;
-					boolean fullCtx = true;
-					ATNConfigSet s0_closure =
-						computeStartState(dfa.atnStartState, outerContext,
-										  greedy, loopsSimulateTailRecursion,
-										  fullCtx);
-					retry_with_context_from_dfa++;
-					ATNConfigSet fullCtxSet =
-						execATNWithFullContext(dfa, s, s0_closure,
-											   input, startIndex,
-											   outerContext,
-											   ATN.INVALID_ALT_NUMBER,
-											   greedy);
-					s.contextToPredictedAlt.put(predictionCtx, fullCtxSet.uniqueAlt);
-					return fullCtxSet.uniqueAlt;
-				}
-				finally {
-					dfa.read.lock();    // get read lock again
-					dfa.write.unlock(); // now release write lock
-				}
-=======
 				PredictionContext predictionCtx = PredictionContext.fromRuleContext(outerContext);
 				synchronized (sharedContextCache) {
 					predictionCtx = getCachedContext(predictionCtx);
@@ -375,7 +305,6 @@
 										   greedy);
 				s.contextToPredictedAlt.put(predictionCtx, fullCtxSet.uniqueAlt);
 				return fullCtxSet.uniqueAlt;
->>>>>>> 80560efc
 			}
 			if ( s.isAcceptState ) {
 				if ( s.predicates!=null ) {
@@ -406,29 +335,6 @@
 										   " at DFA state "+s.stateNumber);
 				}
 
-<<<<<<< HEAD
-				dfa.read.unlock();
-				dfa.write.lock();
-				// recheck; another thread might have added edge
-				if ( s.edges == null || t >= s.edges.length || t < -1 || s.edges[t+1] == null ) {
-					try {
-						alt = execATN(dfa, s, input, startIndex, outerContext);
-						// this adds edge even if next state is accept for
-						// same alt; e.g., s0-A->:s1=>2-B->:s2=>2
-						// TODO: This next stuff kills edge, but extra states remain. :(
-						if ( s.isAcceptState && alt!=-1 ) {
-							DFAState d = s.edges[input.LA(1)+1];
-							if ( d.isAcceptState && d.prediction==s.prediction ) {
-								// we can carve it out.
-								s.edges[input.LA(1)+1] = ERROR; // IGNORE really not error
-							}
-						}
-					}
-					finally {
-						dfa.read.lock();    // get read lock again
-						dfa.write.unlock(); // now release write lock
-					}
-=======
 				// recheck; another thread might have added edge
 				if ( s.edges == null || t >= s.edges.length || t < -1 || s.edges[t+1] == null ) {
 					alt = execATN(dfa, s, input, startIndex, outerContext);
@@ -442,7 +348,6 @@
 							s.edges[input.LA(1)+1] = ERROR; // IGNORE really not error
 						}
 					}
->>>>>>> 80560efc
 					if ( dfa_debug ) {
 						System.out.println("back from DFA update, alt="+alt+", dfa=\n"+dfa.toString(parser.getTokenNames()));
 						//dump(dfa);
@@ -541,11 +446,7 @@
 		ATN_failover++;
 
 		ATNConfigSet previous = s0.configs;
-<<<<<<< HEAD
-		DFAState D;
-=======
 		DFAState previousD = s0;
->>>>>>> 80560efc
 		ATNConfigSet fullCtxSet;
 
 		if ( debug ) System.out.println("s0 = "+s0);
@@ -574,12 +475,8 @@
 				// will get error no matter what.
 				throw noViableAlt(input, outerContext, previous, startIndex);
 			}
-<<<<<<< HEAD
-			D = addDFAEdge(dfa, previous, t, reach); // always adding edge even if to a conflict state
-=======
 			// create new target state; we'll add to DFA after it's complete
 			DFAState D = new DFAState(reach);
->>>>>>> 80560efc
 			int predictedAlt = getUniqueAlt(reach);
 			if ( predictedAlt!=ATN.INVALID_ALT_NUMBER ) {
 				// NO CONFLICT, UNIQUE PREDICTED ALT
@@ -588,52 +485,28 @@
 				D.prediction = predictedAlt;
 			}
 			else {
-<<<<<<< HEAD
-				D.configs.conflictingAlts = getConflictingAlts(reach, false);
-				if ( D.configs.conflictingAlts!=null ) {
-					if ( greedy ) {
-//						int k = input.index() - startIndex + 1; // how much input we used
-//						System.out.println("used k="+k);
-=======
 				D.configs.conflictingAlts = getConflictingAlts(reach);
 				if ( D.configs.conflictingAlts!=null ) {
 					if ( greedy ) {
 						// CONFLICT, GREEDY (TYPICAL SITUATION)
->>>>>>> 80560efc
 						if ( outerContext == ParserRuleContext.EMPTY || // in grammar start rule
 							 !D.configs.dipsIntoOuterContext ||         // didn't fall out of rule
 							 SLL )                                      // not forcing SLL only
 						{
-<<<<<<< HEAD
-=======
 							// SPECIAL CASE WHERE SLL KNOWS CONFLICT IS AMBIGUITY
->>>>>>> 80560efc
 							if ( !D.configs.hasSemanticContext ) {
 								reportAmbiguity(dfa, D, startIndex, input.index(),
 												D.configs.conflictingAlts, D.configs);
 							}
 							D.isAcceptState = true;
-<<<<<<< HEAD
-							predictedAlt = resolveToMinAlt(D, D.configs.conflictingAlts);
-=======
 							D.prediction = D.configs.conflictingAlts.getMinElement();
 							if ( debug ) System.out.println("RESOLVED TO "+D.prediction+" for "+D);
 							predictedAlt = D.prediction;
->>>>>>> 80560efc
 						}
 						else {
 							// SLL CONFLICT; RETRY WITH FULL LL CONTEXT
 							if ( debug ) System.out.println("RETRY with outerContext="+outerContext);
-<<<<<<< HEAD
-							PredictionContext predictionCtx = PredictionContext.fromRuleContext(outerContext);
-							predictionCtx = getCachedContext(predictionCtx);
-							Integer predI = D.contextToPredictedAlt.get(predictionCtx);
-							if ( predI!=null ) {
-								return predI;
-							}
-=======
 							// don't look up context in cache now since we're just creating state D
->>>>>>> 80560efc
 							loopsSimulateTailRecursion = true;
 							ATNConfigSet s0_closure =
 								computeStartState(dfa.atnStartState,
@@ -653,16 +526,11 @@
 								predictionCtx = getCachedContext(predictionCtx);
 							}
 							D.isCtxSensitive = true; // always force DFA to ATN simulate
-<<<<<<< HEAD
-							D.prediction = predictedAlt = fullCtxSet.uniqueAlt;
-							D.contextToPredictedAlt.put(predictionCtx, predictedAlt);
-=======
 							predictedAlt = fullCtxSet.uniqueAlt;
 							D.prediction = ATN.INVALID_ALT_NUMBER;
 							// TODO: have to cache pred list to test also
 							D.contextToPredictedAlt.put(predictionCtx, predictedAlt); // CACHE
 							addDFAEdge(dfa, previousD, t, D);
->>>>>>> 80560efc
 							return predictedAlt; // all done with preds, etc...
 						}
 					}
@@ -698,18 +566,6 @@
 
 			if ( D.isAcceptState && D.configs.hasSemanticContext ) {
 				// We need to test all predicates, even in DFA states that
-<<<<<<< HEAD
-				// uniquely predict alternative. We can only get a conflict
-				// when we're sure that it's an ambiguity not conflict.
-				int nalts = decState.getNumberOfTransitions();
-				List<DFAState.PredPrediction> predPredictions =
-					predicateDFAState(D, D.configs, outerContext, nalts);
-				if ( predPredictions!=null ) {
-					int stopIndex = input.index();
-					input.seek(startIndex);
-					IntervalSet alts = evalSemanticContext(predPredictions, outerContext, true);
-					D.prediction = ATN.INVALID_ALT_NUMBER;
-=======
 				// uniquely predict alternative.
 				int nalts = decState.getNumberOfTransitions();
 				// Update DFA so reach becomes accept state with (predicate,alt)
@@ -725,7 +581,6 @@
 					IntervalSet alts = evalSemanticContext(D.predicates, outerContext, true);
 					D.prediction = ATN.INVALID_ALT_NUMBER; // indicate we have preds
 					addDFAEdge(dfa, previousD, t, D);
->>>>>>> 80560efc
 					switch (alts.size()) {
 					case 0:
 						throw noViableAlt(input, outerContext, D.configs, startIndex);
@@ -737,10 +592,6 @@
 						// report ambiguity after predicate evaluation to make sure the correct
 						// set of ambig alts is reported.
 						reportAmbiguity(dfa, D, startIndex, stopIndex, alts, D.configs);
-<<<<<<< HEAD
-
-=======
->>>>>>> 80560efc
 						return alts.getMinElement();
 					}
 				}
@@ -796,11 +647,7 @@
 			}
 			reach.uniqueAlt = getUniqueAlt(reach);
 			if ( reach.uniqueAlt!=ATN.INVALID_ALT_NUMBER ) break;
-<<<<<<< HEAD
-			reach.conflictingAlts = getConflictingAlts(reach, fullCtx);
-=======
 			reach.conflictingAlts = getConflictingAlts(reach);
->>>>>>> 80560efc
 			if ( reach.conflictingAlts!=null ) break;
 			previous = reach;
 			input.consume();
@@ -920,29 +767,6 @@
 		return null;
 	}
 
-<<<<<<< HEAD
-	/** collect and set D's semantic context */
-	public List<DFAState.PredPrediction> predicateDFAState(DFAState D,
-														   ATNConfigSet configs,
-														   RuleContext outerContext,
-														   int nalts)
-	{
-		IntervalSet conflictingAlts = getConflictingAltsFromConfigSet(configs);
-		if ( debug ) System.out.println("predicateDFAState "+D);
-		SemanticContext[] altToPred = getPredsForAmbigAlts(conflictingAlts, configs, nalts);
-		// altToPred[uniqueAlt] is now our validating predicate (if any)
-		List<DFAState.PredPrediction> predPredictions = null;
-		if ( altToPred!=null ) {
-			// Update DFA so reach becomes accept state with predicate
-			predPredictions = getPredicatePredictions(conflictingAlts, altToPred);
-			D.predicates = predPredictions;
-			D.prediction = ATN.INVALID_ALT_NUMBER; // make sure we use preds
-		}
-		return predPredictions;
-	}
-
-=======
->>>>>>> 80560efc
 	public SemanticContext[] getPredsForAmbigAlts(@NotNull IntervalSet ambigAlts,
 												  @NotNull ATNConfigSet configs,
 												  int nalts)
@@ -1026,12 +850,7 @@
 	{
 		IntervalSet predictions = new IntervalSet();
 		for (DFAState.PredPrediction pair : predPredictions) {
-<<<<<<< HEAD
-			if ( pair.pred==null ) {
-				System.err.println("EEEEEEEEEEEEEEEEEEEEEEEEEEEEEEEEEEEEEEEEEEEEEEEEEEEEEEEEEEEEE");
-=======
 			if ( pair.pred==null ) { // TODO: can't be null, can it?
->>>>>>> 80560efc
 				predictions.add(pair.alt);
 				if (!complete) {
 					break;
@@ -1611,12 +1430,6 @@
 							  int t,
 							  @Nullable DFAState to)
 	{
-<<<<<<< HEAD
-		DFAState from = addDFAState(dfa, p);
-		DFAState to = addDFAState(dfa, q);
-		if ( debug ) System.out.println("EDGE "+from+" -> "+to+" upon "+getTokenName(t));
-		addDFAEdge(from, t, to);
-=======
 		if ( debug ) System.out.println("EDGE "+from+" -> "+to+" upon "+getTokenName(t));
 		if ( from==null || t < -1 || to == null ) return;
 		to = addDFAState(dfa, to);
@@ -1626,7 +1439,6 @@
 		synchronized (dfa) {
 			from.edges[t+1] = to; // connect
 		}
->>>>>>> 80560efc
 		if ( debug ) System.out.println("DFA=\n"+dfa.toString(parser!=null?parser.getTokenNames():null));
 	}
 
@@ -1648,23 +1460,6 @@
 	}
 
 	/** See comment on LexerInterpreter.addDFAState. */
-<<<<<<< HEAD
-	@NotNull
-	protected DFAState addDFAState(@NotNull DFA dfa, @NotNull ATNConfigSet configs) {
-		DFAState proposed = new DFAState(configs);
-		DFAState existing = dfa.states.get(proposed);
-		if ( existing!=null ) return existing;
-
-		DFAState newState = proposed;
-		newState.stateNumber = dfa.states.size();
-		configs.optimizeConfigs(this);
-		configs.setReadonly(true);
-		newState.configs = configs;
-		dfa.states.put(newState, newState);
-		if ( debug ) System.out.println("adding new DFA state: "+newState);
-		return newState;
-	}
-=======
 //	@NotNull
 //	protected DFAState addDFAState(@NotNull DFA dfa, @NotNull ATNConfigSet configs) {
 //		DFAState proposed = new DFAState(configs);
@@ -1680,7 +1475,6 @@
 //		if ( debug ) System.out.println("adding new DFA state: "+newState);
 //		return newState;
 //	}
->>>>>>> 80560efc
 
 	public void reportAttemptingFullContext(DFA dfa, ATNConfigSet configs, int startIndex, int stopIndex) {
         if ( debug || retry_debug ) {
