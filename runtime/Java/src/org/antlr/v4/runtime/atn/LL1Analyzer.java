--- conflicted
+++ resolved
@@ -126,11 +126,7 @@
         for (int i=0; i<n; i++) {
 			Transition t = s.transition(i);
 			if ( t.getClass() == RuleTransition.class ) {
-<<<<<<< HEAD
 				PredictionContext newContext = ctx.getChild(s.stateNumber);
-=======
-				RuleContext newContext = new RuleContext(ctx, s.stateNumber);
->>>>>>> bb5790d6
 				_LOOK(t.target, newContext, look, lookBusy, seeThruPreds);
 			}
 			else if ( t instanceof PredicateTransition ) {
