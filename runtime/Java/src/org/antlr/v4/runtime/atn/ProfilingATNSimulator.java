/*
 * [The "BSD license"]
 *  Copyright (c) 2013 Terence Parr
 *  Copyright (c) 2013 Sam Harwell
 *  All rights reserved.
 *
 *  Redistribution and use in source and binary forms, with or without
 *  modification, are permitted provided that the following conditions
 *  are met:
 *
 *  1. Redistributions of source code must retain the above copyright
 *     notice, this list of conditions and the following disclaimer.
 *  2. Redistributions in binary form must reproduce the above copyright
 *     notice, this list of conditions and the following disclaimer in the
 *     documentation and/or other materials provided with the distribution.
 *  3. The name of the author may not be used to endorse or promote products
 *     derived from this software without specific prior written permission.
 *
 *  THIS SOFTWARE IS PROVIDED BY THE AUTHOR ``AS IS'' AND ANY EXPRESS OR
 *  IMPLIED WARRANTIES, INCLUDING, BUT NOT LIMITED TO, THE IMPLIED WARRANTIES
 *  OF MERCHANTABILITY AND FITNESS FOR A PARTICULAR PURPOSE ARE DISCLAIMED.
 *  IN NO EVENT SHALL THE AUTHOR BE LIABLE FOR ANY DIRECT, INDIRECT,
 *  INCIDENTAL, SPECIAL, EXEMPLARY, OR CONSEQUENTIAL DAMAGES (INCLUDING, BUT
 *  NOT LIMITED TO, PROCUREMENT OF SUBSTITUTE GOODS OR SERVICES; LOSS OF USE,
 *  DATA, OR PROFITS; OR BUSINESS INTERRUPTION) HOWEVER CAUSED AND ON ANY
 *  THEORY OF LIABILITY, WHETHER IN CONTRACT, STRICT LIABILITY, OR TORT
 *  (INCLUDING NEGLIGENCE OR OTHERWISE) ARISING IN ANY WAY OUT OF THE USE OF
 *  THIS SOFTWARE, EVEN IF ADVISED OF THE POSSIBILITY OF SUCH DAMAGE.
 */

package org.antlr.v4.runtime.atn;

import org.antlr.v4.runtime.Parser;
import org.antlr.v4.runtime.ParserRuleContext;
import org.antlr.v4.runtime.TokenStream;
import org.antlr.v4.runtime.dfa.DFA;
import org.antlr.v4.runtime.dfa.DFAState;
import org.antlr.v4.runtime.misc.NotNull;
import org.antlr.v4.runtime.misc.Tuple2;

import java.util.BitSet;

public class ProfilingATNSimulator extends ParserATNSimulator {
	protected final DecisionInfo[] decisions;
	protected int numDecisions;

	protected TokenStream _input;
	protected int _startIndex;
	protected int _sllStopIndex;
	protected int _llStopIndex;

	protected int currentDecision;
	protected SimulatorState currentState;

 	/** At the point of LL failover, we record how SLL would resolve the conflict so that
	 *  we can determine whether or not a decision / input pair is context-sensitive.
	 *  If LL gives a different result than SLL's predicted alternative, we have a
	 *  context sensitivity for sure. The converse is not necessarily true, however.
	 *  It's possible that after conflict resolution chooses minimum alternatives,
	 *  SLL could get the same answer as LL. Regardless of whether or not the result indicates
	 *  an ambiguity, it is not treated as a context sensitivity because LL prediction
	 *  was not required in order to produce a correct prediction for this decision and input sequence.
	 *  It may in fact still be a context sensitivity but we don't know by looking at the
	 *  minimum alternatives for the current input.
 	 */
	protected int conflictingAltResolvedBySLL;

	public ProfilingATNSimulator(Parser parser) {
		super(parser, parser.getInterpreter().atn);
		optimize_ll1 = false;
		reportAmbiguities = true;
		numDecisions = atn.decisionToState.size();
		decisions = new DecisionInfo[numDecisions];
		for (int i=0; i<numDecisions; i++) {
			decisions[i] = new DecisionInfo(i);
		}
	}

	@Override
	public int adaptivePredict(TokenStream input, int decision, ParserRuleContext outerContext) {
		try {
			this._input = input;
			this._startIndex = input.index();
			this._sllStopIndex = -1;
			this._llStopIndex = -1;
			this.currentDecision = decision;
			this.currentState = null;
			long start = System.nanoTime(); // expensive but useful info
			int alt = super.adaptivePredict(input, decision, outerContext);
			long stop = System.nanoTime();
			decisions[decision].timeInPrediction += (stop-start);
			decisions[decision].invocations++;

			int SLL_k = _sllStopIndex - _startIndex + 1;
			decisions[decision].SLL_TotalLook += SLL_k;
			decisions[decision].SLL_MinLook = decisions[decision].SLL_MinLook==0 ? SLL_k : Math.min(decisions[decision].SLL_MinLook, SLL_k);
			if ( SLL_k > decisions[decision].SLL_MaxLook ) {
				decisions[decision].SLL_MaxLook = SLL_k;
				decisions[decision].SLL_MaxLookEvent =
						new LookaheadEventInfo(decision, null, input, _startIndex, _sllStopIndex, false);
			}

			if (_llStopIndex >= 0) {
				int LL_k = _llStopIndex - _startIndex + 1;
				decisions[decision].LL_TotalLook += LL_k;
				decisions[decision].LL_MinLook = decisions[decision].LL_MinLook==0 ? LL_k : Math.min(decisions[decision].LL_MinLook, LL_k);
				if ( LL_k > decisions[decision].LL_MaxLook ) {
					decisions[decision].LL_MaxLook = LL_k;
					decisions[decision].LL_MaxLookEvent =
							new LookaheadEventInfo(decision, null, input, _startIndex, _llStopIndex, true);
				}
			}

			return alt;
		}
		finally {
			this._input = null;
			this.currentDecision = -1;
		}
	}

	@Override
	protected SimulatorState getStartState(DFA dfa, TokenStream input, ParserRuleContext outerContext, boolean useContext) {
		SimulatorState state = super.getStartState(dfa, input, outerContext, useContext);
		currentState = state;
		return state;
	}

	@Override
	protected SimulatorState computeStartState(DFA dfa, ParserRuleContext globalContext, boolean useContext) {
		SimulatorState state = super.computeStartState(dfa, globalContext, useContext);
		currentState = state;
		return state;
	}

	@Override
	protected SimulatorState computeReachSet(DFA dfa, SimulatorState previous, int t, PredictionContextCache contextCache) {
		SimulatorState reachState = super.computeReachSet(dfa, previous, t, contextCache);
		if (reachState == null) {
			// no reach on current lookahead symbol. ERROR.
			decisions[currentDecision].errors.add(
				new ErrorInfo(currentDecision, previous, _input, _startIndex, _input.index())
			);
		}

		currentState = reachState;
		return reachState;
	}

	@Override
	protected DFAState getExistingTargetState(DFAState previousD, int t) {
		// this method is called after each time the input position advances
		if (currentState.useContext) {
			_llStopIndex = _input.index();
		}
		else {
			_sllStopIndex = _input.index();
		}

		DFAState existingTargetState = super.getExistingTargetState(previousD, t);
		if ( existingTargetState!=null ) {
			// this method is directly called by execDFA; must construct a SimulatorState
			// to represent the current state for this case
			currentState = new SimulatorState(currentState.outerContext, existingTargetState, currentState.useContext, currentState.remainingOuterContext);

			if (currentState.useContext) {
				decisions[currentDecision].LL_DFATransitions++;
			}
			else {
				decisions[currentDecision].SLL_DFATransitions++; // count only if we transition over a DFA state
			}

			if ( existingTargetState==ERROR ) {
				SimulatorState state = new SimulatorState(currentState.outerContext, previousD, currentState.useContext, currentState.remainingOuterContext);
				decisions[currentDecision].errors.add(
					new ErrorInfo(currentDecision, state, _input, _startIndex, _input.index())
				);
			}
		}

		return existingTargetState;
	}

	@Override
	protected Tuple2<DFAState, ParserRuleContext> computeTargetState(DFA dfa, DFAState s, ParserRuleContext remainingGlobalContext, int t, boolean useContext, PredictionContextCache contextCache) {
		Tuple2<DFAState, ParserRuleContext> targetState = super.computeTargetState(dfa, s, remainingGlobalContext, t, useContext, contextCache);

		if (useContext) {
			decisions[currentDecision].LL_ATNTransitions++;
		}
		else {
			decisions[currentDecision].SLL_ATNTransitions++;
		}

		return targetState;
	}

	@Override
	protected boolean evalSemanticContext(SemanticContext pred, ParserRuleContext parserCallStack, int alt) {
		boolean result = super.evalSemanticContext(pred, parserCallStack, alt);
		if (!(pred instanceof SemanticContext.PrecedencePredicate)) {
			boolean fullContext = _llStopIndex >= 0;
			int stopIndex = fullContext ? _llStopIndex : _sllStopIndex;
			decisions[currentDecision].predicateEvals.add(
				new PredicateEvalInfo(currentState, currentDecision, _input, _startIndex, stopIndex, pred, result, alt)
			);
		}

		return result;
	}

	@Override
<<<<<<< HEAD
	protected void reportContextSensitivity(DFA dfa, int prediction, SimulatorState acceptState, int startIndex, int stopIndex) {
		decisions[currentDecision].contextSensitivities.add(
			new ContextSensitivityInfo(currentDecision, acceptState, _input, startIndex, stopIndex)
		);
		super.reportContextSensitivity(dfa, prediction, acceptState, startIndex, stopIndex);
	}

	@Override
	protected void reportAttemptingFullContext(DFA dfa, BitSet conflictingAlts, SimulatorState conflictState, int startIndex, int stopIndex) {
=======
	protected void reportAttemptingFullContext(@NotNull DFA dfa, @Nullable BitSet conflictingAlts, @NotNull ATNConfigSet configs, int startIndex, int stopIndex) {
		if ( conflictingAlts!=null ) {
			conflictingAltResolvedBySLL = conflictingAlts.nextSetBit(0);
		}
		else {
			conflictingAltResolvedBySLL = configs.getAlts().nextSetBit(0);
		}
>>>>>>> 633d4e2e
		decisions[currentDecision].LL_Fallback++;
		super.reportAttemptingFullContext(dfa, conflictingAlts, conflictState, startIndex, stopIndex);
	}

	@Override
<<<<<<< HEAD
	protected void reportAmbiguity(@NotNull DFA dfa, DFAState D, int startIndex, int stopIndex, boolean exact, @NotNull BitSet ambigAlts, @NotNull ATNConfigSet configs) {
=======
	protected void reportContextSensitivity(@NotNull DFA dfa, int prediction, @NotNull ATNConfigSet configs, int startIndex, int stopIndex) {
		if ( prediction != conflictingAltResolvedBySLL ) {
			decisions[currentDecision].contextSensitivities.add(
					new ContextSensitivityInfo(currentDecision, configs, _input, startIndex, stopIndex)
			);
		}
		super.reportContextSensitivity(dfa, prediction, configs, startIndex, stopIndex);
	}

	@Override
	protected void reportAmbiguity(@NotNull DFA dfa, DFAState D, int startIndex, int stopIndex, boolean exact,
								   @Nullable BitSet ambigAlts, @NotNull ATNConfigSet configs)
	{
		int prediction;
		if ( ambigAlts!=null ) {
			prediction = ambigAlts.nextSetBit(0);
		}
		else {
			prediction = configs.getAlts().nextSetBit(0);
		}
		if ( configs.fullCtx && prediction != conflictingAltResolvedBySLL ) {
			// Even though this is an ambiguity we are reporting, we can
			// still detect some context sensitivities.  Both SLL and LL
			// are showing a conflict, hence an ambiguity, but if they resolve
			// to different minimum alternatives we have also identified a
			// context sensitivity.
			decisions[currentDecision].contextSensitivities.add(
					new ContextSensitivityInfo(currentDecision, configs, _input, startIndex, stopIndex)
			);
		}
>>>>>>> 633d4e2e
		decisions[currentDecision].ambiguities.add(
			new AmbiguityInfo(currentDecision, currentState, _input, startIndex, stopIndex)
		);
		super.reportAmbiguity(dfa, D, startIndex, stopIndex, exact, ambigAlts, configs);
	}

	// ---------------------------------------------------------------------

	public DecisionInfo[] getDecisionInfo() {
		return decisions;
	}
}<|MERGE_RESOLUTION|>--- conflicted
+++ resolved
@@ -85,6 +85,7 @@
 			this._llStopIndex = -1;
 			this.currentDecision = decision;
 			this.currentState = null;
+			this.conflictingAltResolvedBySLL = ATN.INVALID_ALT_NUMBER;
 			long start = System.nanoTime(); // expensive but useful info
 			int alt = super.adaptivePredict(input, decision, outerContext);
 			long stop = System.nanoTime();
@@ -210,64 +211,40 @@
 	}
 
 	@Override
-<<<<<<< HEAD
 	protected void reportContextSensitivity(DFA dfa, int prediction, SimulatorState acceptState, int startIndex, int stopIndex) {
-		decisions[currentDecision].contextSensitivities.add(
-			new ContextSensitivityInfo(currentDecision, acceptState, _input, startIndex, stopIndex)
-		);
+		if ( prediction != conflictingAltResolvedBySLL ) {
+			decisions[currentDecision].contextSensitivities.add(
+				new ContextSensitivityInfo(currentDecision, acceptState, _input, startIndex, stopIndex)
+			);
+		}
 		super.reportContextSensitivity(dfa, prediction, acceptState, startIndex, stopIndex);
 	}
 
 	@Override
 	protected void reportAttemptingFullContext(DFA dfa, BitSet conflictingAlts, SimulatorState conflictState, int startIndex, int stopIndex) {
-=======
-	protected void reportAttemptingFullContext(@NotNull DFA dfa, @Nullable BitSet conflictingAlts, @NotNull ATNConfigSet configs, int startIndex, int stopIndex) {
 		if ( conflictingAlts!=null ) {
 			conflictingAltResolvedBySLL = conflictingAlts.nextSetBit(0);
 		}
 		else {
-			conflictingAltResolvedBySLL = configs.getAlts().nextSetBit(0);
-		}
->>>>>>> 633d4e2e
+			conflictingAltResolvedBySLL = conflictState.s0.configs.getRepresentedAlternatives().nextSetBit(0);
+		}
 		decisions[currentDecision].LL_Fallback++;
 		super.reportAttemptingFullContext(dfa, conflictingAlts, conflictState, startIndex, stopIndex);
 	}
 
 	@Override
-<<<<<<< HEAD
 	protected void reportAmbiguity(@NotNull DFA dfa, DFAState D, int startIndex, int stopIndex, boolean exact, @NotNull BitSet ambigAlts, @NotNull ATNConfigSet configs) {
-=======
-	protected void reportContextSensitivity(@NotNull DFA dfa, int prediction, @NotNull ATNConfigSet configs, int startIndex, int stopIndex) {
-		if ( prediction != conflictingAltResolvedBySLL ) {
-			decisions[currentDecision].contextSensitivities.add(
-					new ContextSensitivityInfo(currentDecision, configs, _input, startIndex, stopIndex)
-			);
-		}
-		super.reportContextSensitivity(dfa, prediction, configs, startIndex, stopIndex);
-	}
-
-	@Override
-	protected void reportAmbiguity(@NotNull DFA dfa, DFAState D, int startIndex, int stopIndex, boolean exact,
-								   @Nullable BitSet ambigAlts, @NotNull ATNConfigSet configs)
-	{
-		int prediction;
-		if ( ambigAlts!=null ) {
-			prediction = ambigAlts.nextSetBit(0);
-		}
-		else {
-			prediction = configs.getAlts().nextSetBit(0);
-		}
-		if ( configs.fullCtx && prediction != conflictingAltResolvedBySLL ) {
+		int prediction = ambigAlts.nextSetBit(0);
+		if ( conflictingAltResolvedBySLL != ATN.INVALID_ALT_NUMBER && prediction != conflictingAltResolvedBySLL ) {
 			// Even though this is an ambiguity we are reporting, we can
 			// still detect some context sensitivities.  Both SLL and LL
 			// are showing a conflict, hence an ambiguity, but if they resolve
 			// to different minimum alternatives we have also identified a
 			// context sensitivity.
 			decisions[currentDecision].contextSensitivities.add(
-					new ContextSensitivityInfo(currentDecision, configs, _input, startIndex, stopIndex)
-			);
-		}
->>>>>>> 633d4e2e
+					new ContextSensitivityInfo(currentDecision, currentState, _input, startIndex, stopIndex)
+			);
+		}
 		decisions[currentDecision].ambiguities.add(
 			new AmbiguityInfo(currentDecision, currentState, _input, startIndex, stopIndex)
 		);
