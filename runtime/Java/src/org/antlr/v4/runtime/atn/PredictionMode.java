--- conflicted
+++ resolved
@@ -80,16 +80,10 @@
 		/** Code is function of (s, _, ctx, _) */
 		@Override
 		public int hashCode(ATNConfig o) {
-<<<<<<< HEAD
-			int hashCode = 7;
-			hashCode = 31 * hashCode + o.getState().stateNumber;
-			hashCode = 31 * hashCode + o.getContext().hashCode();
-=======
 			int hashCode = MurmurHash.initialize(7);
-			hashCode = MurmurHash.update(hashCode, o.state.stateNumber);
-			hashCode = MurmurHash.update(hashCode, o.context);
+			hashCode = MurmurHash.update(hashCode, o.getState().stateNumber);
+			hashCode = MurmurHash.update(hashCode, o.getContext());
 			hashCode = MurmurHash.finish(hashCode, 2);
->>>>>>> ac7cc7da
 	        return hashCode;
 		}
 
@@ -97,14 +91,8 @@
 		public boolean equals(ATNConfig a, ATNConfig b) {
 			if ( a==b ) return true;
 			if ( a==null || b==null ) return false;
-<<<<<<< HEAD
-			if ( hashCode(a) != hashCode(b) ) return false;
 			return a.getState().stateNumber==b.getState().stateNumber
 				&& a.getContext().equals(b.getContext());
-=======
-			return a.state.stateNumber==b.state.stateNumber
-				&& a.context.equals(b.context);
->>>>>>> ac7cc7da
 		}
 	}
 
