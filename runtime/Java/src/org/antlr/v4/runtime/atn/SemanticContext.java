/*
 * [The "BSD license"]
 *  Copyright (c) 2012 Terence Parr
 *  Copyright (c) 2012 Sam Harwell
 *  All rights reserved.
 *
 *  Redistribution and use in source and binary forms, with or without
 *  modification, are permitted provided that the following conditions
 *  are met:
 *
 *  1. Redistributions of source code must retain the above copyright
 *     notice, this list of conditions and the following disclaimer.
 *  2. Redistributions in binary form must reproduce the above copyright
 *     notice, this list of conditions and the following disclaimer in the
 *     documentation and/or other materials provided with the distribution.
 *  3. The name of the author may not be used to endorse or promote products
 *     derived from this software without specific prior written permission.
 *
 *  THIS SOFTWARE IS PROVIDED BY THE AUTHOR ``AS IS'' AND ANY EXPRESS OR
 *  IMPLIED WARRANTIES, INCLUDING, BUT NOT LIMITED TO, THE IMPLIED WARRANTIES
 *  OF MERCHANTABILITY AND FITNESS FOR A PARTICULAR PURPOSE ARE DISCLAIMED.
 *  IN NO EVENT SHALL THE AUTHOR BE LIABLE FOR ANY DIRECT, INDIRECT,
 *  INCIDENTAL, SPECIAL, EXEMPLARY, OR CONSEQUENTIAL DAMAGES (INCLUDING, BUT
 *  NOT LIMITED TO, PROCUREMENT OF SUBSTITUTE GOODS OR SERVICES; LOSS OF USE,
 *  DATA, OR PROFITS; OR BUSINESS INTERRUPTION) HOWEVER CAUSED AND ON ANY
 *  THEORY OF LIABILITY, WHETHER IN CONTRACT, STRICT LIABILITY, OR TORT
 *  (INCLUDING NEGLIGENCE OR OTHERWISE) ARISING IN ANY WAY OUT OF THE USE OF
 *  THIS SOFTWARE, EVEN IF ADVISED OF THE POSSIBILITY OF SUCH DAMAGE.
 */

package org.antlr.v4.runtime.atn;

import org.antlr.v4.runtime.Recognizer;
import org.antlr.v4.runtime.RuleContext;
import org.antlr.v4.runtime.misc.NotNull;
import org.antlr.v4.runtime.misc.Utils;

import java.util.ArrayList;
import java.util.Arrays;
import java.util.Collection;
import java.util.Collections;
import java.util.HashSet;
import java.util.Iterator;
import java.util.List;
import java.util.Set;

/** A tree structure used to record the semantic context in which
 *  an ATN configuration is valid.  It's either a single predicate,
 *  a conjunction {@code p1&&p2}, or a sum of products {@code p1||p2}.
 * <p/>
 *  I have scoped the {@link AND}, {@link OR}, and {@link Predicate} subclasses of
 *  {@link SemanticContext} within the scope of this outer class.
 */
public abstract class SemanticContext {
    public static final SemanticContext NONE = new Predicate();

	public SemanticContext parent;

<<<<<<< HEAD
    /**
     For context independent predicates, we evaluate them without a local
     context (i.e., null context). That way, we can evaluate them without having to create
     proper rule-specific context during prediction (as opposed to the parser,
     which creates them naturally). In a practical sense, this avoids a cast exception
     from RuleContext to myruleContext.

     For context dependent predicates, we must pass in a local context so that
     references such as $arg evaluate properly as _localctx.arg. We only capture
     context dependent predicates in the context in which we begin prediction,
     so we passed in the outer context here in case of context dependent predicate
     evaluation.
    */
    public abstract <T> boolean eval(Recognizer<T, ?> parser, RuleContext<T> outerContext);
=======
	/**
	 * For context independent predicates, we evaluate them without a local
	 * context (i.e., null context). That way, we can evaluate them without
	 * having to create proper rule-specific context during prediction (as
	 * opposed to the parser, which creates them naturally). In a practical
	 * sense, this avoids a cast exception from RuleContext to myruleContext.
	 * <p/>
	 * For context dependent predicates, we must pass in a local context so that
	 * references such as $arg evaluate properly as _localctx.arg. We only
	 * capture context dependent predicates in the context in which we begin
	 * prediction, so we passed in the outer context here in case of context
	 * dependent predicate evaluation.
	 */
    public abstract boolean eval(Recognizer<?,?> parser, RuleContext outerContext);
>>>>>>> 9b5417c5

    public static class Predicate extends SemanticContext {
        public final int ruleIndex;
       	public final int predIndex;
       	public final boolean isCtxDependent;  // e.g., $i ref in pred

        protected Predicate() {
            this.ruleIndex = -1;
            this.predIndex = -1;
            this.isCtxDependent = false;
        }

        public Predicate(int ruleIndex, int predIndex, boolean isCtxDependent) {
            this.ruleIndex = ruleIndex;
            this.predIndex = predIndex;
            this.isCtxDependent = isCtxDependent;
        }

        @Override
        public <T> boolean eval(Recognizer<T, ?> parser, RuleContext<T> outerContext) {
            RuleContext<T> localctx = isCtxDependent ? outerContext : null;
            return parser.sempred(localctx, ruleIndex, predIndex);
        }

		@Override
		public int hashCode() {
			int hashCode = 1;
			hashCode = 31 * hashCode + ruleIndex;
			hashCode = 31 * hashCode + predIndex;
			hashCode = 31 * hashCode + (isCtxDependent ? 1 : 0);
			return hashCode;
		}

		@Override
		public boolean equals(Object obj) {
			if ( !(obj instanceof Predicate) ) return false;
			if ( this == obj ) return true;
			Predicate p = (Predicate)obj;
			return this.ruleIndex == p.ruleIndex &&
				   this.predIndex == p.predIndex &&
				   this.isCtxDependent == p.isCtxDependent;
		}

		@Override
		public String toString() {
            return "{"+ruleIndex+":"+predIndex+"}?";
        }
    }

	public static class PrecedencePredicate extends SemanticContext implements Comparable<PrecedencePredicate> {
		public final int precedence;

		protected PrecedencePredicate() {
			this.precedence = 0;
		}

		public PrecedencePredicate(int precedence) {
			this.precedence = precedence;
		}

		@Override
		public <T> boolean eval(Recognizer<T, ?> parser, RuleContext<T> outerContext) {
			return parser.precpred(outerContext, precedence);
		}

		@Override
		public int compareTo(PrecedencePredicate o) {
			return precedence - o.precedence;
		}

		@Override
		public int hashCode() {
			int hashCode = 1;
			hashCode = 31 * hashCode + precedence;
			return hashCode;
		}

		@Override
		public boolean equals(Object obj) {
			if (!(obj instanceof PrecedencePredicate)) {
				return false;
			}

			if (this == obj) {
				return true;
			}

			PrecedencePredicate other = (PrecedencePredicate)obj;
			return this.precedence == other.precedence;
		}

		@Override
		public String toString() {
			return super.toString();
		}
	}

    public static class AND extends SemanticContext {
		@NotNull public final SemanticContext[] opnds;

		public AND(@NotNull SemanticContext a, @NotNull SemanticContext b) {
			Set<SemanticContext> operands = new HashSet<SemanticContext>();
			if ( a instanceof AND ) operands.addAll(Arrays.asList(((AND)a).opnds));
			else operands.add(a);
			if ( b instanceof AND ) operands.addAll(Arrays.asList(((AND)b).opnds));
			else operands.add(b);

			List<PrecedencePredicate> precedencePredicates = filterPrecedencePredicates(operands);
			if (!precedencePredicates.isEmpty()) {
				// interested in the transition with the lowest precedence
				PrecedencePredicate reduced = Collections.min(precedencePredicates);
				operands.add(reduced);
			}

			opnds = operands.toArray(new SemanticContext[operands.size()]);
        }

		@Override
		public boolean equals(Object obj) {
			if ( this==obj ) return true;
			if ( !(obj instanceof AND) ) return false;
			AND other = (AND)obj;
			return Arrays.equals(this.opnds, other.opnds);
		}

		@Override
		public int hashCode() {
			return Arrays.hashCode(opnds);
		}

		@Override
		public <T> boolean eval(Recognizer<T, ?> parser, RuleContext<T> outerContext) {
			for (SemanticContext opnd : opnds) {
				if ( !opnd.eval(parser, outerContext) ) return false;
			}
			return true;
        }

		@Override
		public String toString() {
			return Utils.join(opnds, "&&");
        }
    }

    public static class OR extends SemanticContext {
		@NotNull public final SemanticContext[] opnds;

		public OR(@NotNull SemanticContext a, @NotNull SemanticContext b) {
			Set<SemanticContext> operands = new HashSet<SemanticContext>();
			if ( a instanceof OR ) operands.addAll(Arrays.asList(((OR)a).opnds));
			else operands.add(a);
			if ( b instanceof OR ) operands.addAll(Arrays.asList(((OR)b).opnds));
			else operands.add(b);

			List<PrecedencePredicate> precedencePredicates = filterPrecedencePredicates(operands);
			if (!precedencePredicates.isEmpty()) {
				// interested in the transition with the highest precedence
				PrecedencePredicate reduced = Collections.max(precedencePredicates);
				operands.add(reduced);
			}

			this.opnds = operands.toArray(new SemanticContext[operands.size()]);
        }

		@Override
		public boolean equals(Object obj) {
			if ( this==obj ) return true;
			if ( !(obj instanceof OR) ) return false;
			OR other = (OR)obj;
			return Arrays.equals(this.opnds, other.opnds);
		}

		@Override
		public int hashCode() {
			return Arrays.hashCode(opnds) + 1; // differ from AND slightly
		}

		@Override
        public <T> boolean eval(Recognizer<T, ?> parser, RuleContext<T> outerContext) {
			for (SemanticContext opnd : opnds) {
				if ( opnd.eval(parser, outerContext) ) return true;
			}
			return false;
        }

        @Override
        public String toString() {
			return Utils.join(opnds, "||");
        }
    }

	public static SemanticContext and(SemanticContext a, SemanticContext b) {
		if ( a == null || a == NONE ) return b;
		if ( b == null || b == NONE ) return a;
		AND result = new AND(a, b);
		if (result.opnds.length == 1) {
			return result.opnds[0];
		}

		return result;
	}

	/**
	 *
	 *  @see ParserATNSimulator#getPredsForAmbigAlts
	 */
	public static SemanticContext or(SemanticContext a, SemanticContext b) {
		if ( a == null ) return b;
		if ( b == null ) return a;
		if ( a == NONE || b == NONE ) return NONE;
		OR result = new OR(a, b);
		if (result.opnds.length == 1) {
			return result.opnds[0];
		}

		return result;
	}

	private static List<PrecedencePredicate> filterPrecedencePredicates(Collection<? extends SemanticContext> collection) {
		ArrayList<PrecedencePredicate> result = null;
		for (Iterator<? extends SemanticContext> iterator = collection.iterator(); iterator.hasNext(); ) {
			SemanticContext context = iterator.next();
			if (context instanceof PrecedencePredicate) {
				if (result == null) {
					result = new ArrayList<PrecedencePredicate>();
				}

				result.add((PrecedencePredicate)context);
				iterator.remove();
			}
		}

		if (result == null) {
			return Collections.emptyList();
		}

		return result;
	}
}<|MERGE_RESOLUTION|>--- conflicted
+++ resolved
@@ -56,22 +56,6 @@
 
 	public SemanticContext parent;
 
-<<<<<<< HEAD
-    /**
-     For context independent predicates, we evaluate them without a local
-     context (i.e., null context). That way, we can evaluate them without having to create
-     proper rule-specific context during prediction (as opposed to the parser,
-     which creates them naturally). In a practical sense, this avoids a cast exception
-     from RuleContext to myruleContext.
-
-     For context dependent predicates, we must pass in a local context so that
-     references such as $arg evaluate properly as _localctx.arg. We only capture
-     context dependent predicates in the context in which we begin prediction,
-     so we passed in the outer context here in case of context dependent predicate
-     evaluation.
-    */
-    public abstract <T> boolean eval(Recognizer<T, ?> parser, RuleContext<T> outerContext);
-=======
 	/**
 	 * For context independent predicates, we evaluate them without a local
 	 * context (i.e., null context). That way, we can evaluate them without
@@ -85,8 +69,7 @@
 	 * prediction, so we passed in the outer context here in case of context
 	 * dependent predicate evaluation.
 	 */
-    public abstract boolean eval(Recognizer<?,?> parser, RuleContext outerContext);
->>>>>>> 9b5417c5
+    public abstract <T> boolean eval(Recognizer<T, ?> parser, RuleContext<T> outerContext);
 
     public static class Predicate extends SemanticContext {
         public final int ruleIndex;
