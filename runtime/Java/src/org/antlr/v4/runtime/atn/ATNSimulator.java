--- conflicted
+++ resolved
@@ -49,11 +49,7 @@
 public abstract class ATNSimulator {
 	public static final int SERIALIZED_VERSION;
 	static {
-<<<<<<< HEAD
-		SERIALIZED_VERSION = 4;
-=======
-		SERIALIZED_VERSION = 2;
->>>>>>> d79bc252
+		SERIALIZED_VERSION = 5;
 	}
 
 	public static final char RULE_VARIANT_DELIMITER = '$';
@@ -81,17 +77,13 @@
 		return deserialize(data, true);
 	}
 
-<<<<<<< HEAD
 	public static ATN deserialize(@NotNull char[] data, boolean optimize) {
-=======
-	public static ATN deserialize(@NotNull char[] data) {
 		data = data.clone();
 		// don't adjust the first value since that's the version number
 		for (int i = 1; i < data.length; i++) {
 			data[i] = (char)(data[i] - 2);
 		}
 
->>>>>>> d79bc252
 		ATN atn = new ATN();
 		List<IntervalSet> sets = new ArrayList<IntervalSet>();
 		int p = 0;
