--- conflicted
+++ resolved
@@ -420,19 +420,12 @@
 					captureSimState(prevAccept, input, reach, c);
 				}
 
-<<<<<<< HEAD
-				// if we reach lexer accept state, toss out any configs in rest
-				// of configs work list associated with this rule (config.alt);
-				// that rule is done. this is how we cut off nongreedy .+ loops.
-				deleteWildcardConfigsForAlt(reach, ci, c.getAlt()); // CAUSES INF LOOP if reach not closure
-=======
 				// if we reach lexer accept state with empty stack,
 				// toss out any configs pointing at wildcard edges
 				// in rest of configs work list associated with this
 				// rule (config.alt); that rule is done. this is how we
 				// cut off nongreedy .+ loops.
-				reach = deleteWildcardConfigsForAlt(reach, ci, c);
->>>>>>> 1e3d0231
+				deleteWildcardConfigsForAlt(reach, ci, c);
 
 			 	// move to next char, looking for longer match
 				// (we continue processing if there are states in reach)
@@ -521,20 +514,6 @@
 		}
 	}
 
-<<<<<<< HEAD
-	public void deleteWildcardConfigsForAlt(@NotNull ATNConfigSet closure, int ci, int alt) {
-		int j=ci+1;
-		while ( j<closure.size() ) {
-			ATNConfig c = closure.get(j);
-			boolean isWildcard = c.getState().getClass() == ATNState.class &&
-				c.getState().transition(0).getClass() == WildcardTransition.class;
-			if ( c.getAlt() == alt && isWildcard ) {
-				if ( debug ) {
-					System.out.format("deleteWildcardConfigsForAlt %s\n", c);
-				}
-
-				closure.remove(j);
-=======
 	/** Delete configs for alt following ci that have a wildcard edge but
 	 *  only for configs with empty stack. E.g., if we want to kill after
 	 *  config (2,1,[$]), then we need to wack only configs with $ stack:
@@ -546,48 +525,31 @@
 	 *  Incoming config could have multiple stacks but we only care about
 	 *  empty stack since that means we reached end of a lexer rule from
 	 *  nextToken directly.
-	 *
-	 *  Closure is unmodified; copy returned.
 	 */
-	public ATNConfigSet deleteWildcardConfigsForAlt(@NotNull ATNConfigSet closure,
-													int ci,
-													ATNConfig config)
+	public void deleteWildcardConfigsForAlt(@NotNull ATNConfigSet closure,
+											int ci,
+											ATNConfig config)
 	{
-		int alt = config.alt;
-		if ( debug ) {
-			System.out.printf("deleteWildcardConfigsForAlt for alt %d after config %d\n", alt, ci);
-		}
-
-		ATNConfigSet dup = new ATNConfigSet(); // build up as we go thru loop
-		for (int j=0; j<=ci; j++) dup.add(closure.get(j)); // add stuff up to ci
+		int alt = config.getAlt();
 		int j=ci+1;
-		while ( j < closure.size() ) {
-			LexerATNConfig c = (LexerATNConfig)closure.get(j);
-			boolean isWildcard = c.state.getClass() == ATNState.class && // plain state only, not rulestop etc..
-				    c.state.transition(0) instanceof WildcardTransition;
-			if ( c.alt == alt && isWildcard ) {
-				// found config to kill but only if empty stack.
-				for (SingletonPredictionContext ctx : c.context) {
-					if ( ctx.isEmpty() ) {
-						// c.alt matches, empty stack, and j > ci => kill it
-						if ( debug ) {
-							System.out.format("delete config %s since alt %d and %d leads to wildcard\n",
-											  c, c.alt, c.state.stateNumber);
-						}
-						// don't add
-					}
-					else {
-						LexerATNConfig splitConfig =
-							new LexerATNConfig(c.state, c.alt, ctx, c.lexerActionIndex);
-						dup.add(splitConfig);
-					}
-				}
->>>>>>> 1e3d0231
-			}
-			else {
-				dup.add(c); // add entire config
-			}
-			j++;
+		while ( j<closure.size() ) {
+			ATNConfig c = closure.get(j);
+			boolean isWildcard = c.getState().getClass() == ATNState.class &&
+				c.getState().transition(0).getClass() == WildcardTransition.class;
+			if ( c.getAlt() == alt && isWildcard ) {
+				if ( debug ) {
+					System.out.format("deleteWildcardConfigsForAlt %s\n", c);
+				}
+
+				if (c.getContext().isEmpty()) {
+					closure.remove(j);
+				}
+				else {
+					c.setContext(c.getContext().removeEmptyContext());
+					j++;
+				}
+			}
+			else j++;
 		}
 	}
 
@@ -627,7 +589,6 @@
 				configs.add(config);
 				return;
 			}
-<<<<<<< HEAD
 			else if ( context.hasEmpty() ) {
 				configs.add(config.transform(config.getState(), PredictionContext.EMPTY_FULL));
 			}
@@ -636,28 +597,6 @@
 				int invokingStateNumber = context.getInvokingState(i);
 				if (invokingStateNumber == PredictionContext.EMPTY_FULL_STATE_KEY) {
 					continue;
-=======
-			if ( config.context!=null && !config.context.isEmpty() ) {
-				for (SingletonPredictionContext ctx : config.context) {
-					if ( !ctx.isEmpty() ) {
-						PredictionContext newContext = ctx.parent; // "pop" invoking state
-						if ( ctx.invokingState==PredictionContext.EMPTY_FULL_CTX_INVOKING_STATE ) {
-							// we have no context info. Don't pursue but
-							// record a config that indicates how we hit end
-							LexerATNConfig c = new LexerATNConfig(config, config.state, ctx);
-							if ( debug ) System.out.println("FALLING off token "+
-														    recog.getRuleNames()[config.state.ruleIndex]+
-														    " record "+c);
-							configs.add(c);
-							continue;
-						}
-						ATNState invokingState = atn.states.get(ctx.invokingState);
-						RuleTransition rt = (RuleTransition)invokingState.transition(0);
-						ATNState retState = rt.followState;
-						LexerATNConfig c = new LexerATNConfig(retState, config.alt, newContext);
-						closure(c, configs);
-					}
->>>>>>> 1e3d0231
 				}
 
 				PredictionContext newContext = context.getParent(i); // "pop" invoking state
