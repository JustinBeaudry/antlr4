/*
 [The "BSD license"]
  Copyright (c) 2011 Terence Parr
  All rights reserved.

  Redistribution and use in source and binary forms, with or without
  modification, are permitted provided that the following conditions
  are met:

  1. Redistributions of source code must retain the above copyright
     notice, this list of conditions and the following disclaimer.
  2. Redistributions in binary form must reproduce the above copyright
     notice, this list of conditions and the following disclaimer in the
     documentation and/or other materials provided with the distribution.
  3. The name of the author may not be used to endorse or promote products
     derived from this software without specific prior written permission.

  THIS SOFTWARE IS PROVIDED BY THE AUTHOR ``AS IS'' AND ANY EXPRESS OR
  IMPLIED WARRANTIES, INCLUDING, BUT NOT LIMITED TO, THE IMPLIED WARRANTIES
  OF MERCHANTABILITY AND FITNESS FOR A PARTICULAR PURPOSE ARE DISCLAIMED.
  IN NO EVENT SHALL THE AUTHOR BE LIABLE FOR ANY DIRECT, INDIRECT,
  INCIDENTAL, SPECIAL, EXEMPLARY, OR CONSEQUENTIAL DAMAGES (INCLUDING, BUT
  NOT LIMITED TO, PROCUREMENT OF SUBSTITUTE GOODS OR SERVICES; LOSS OF USE,
  DATA, OR PROFITS; OR BUSINESS INTERRUPTION) HOWEVER CAUSED AND ON ANY
  THEORY OF LIABILITY, WHETHER IN CONTRACT, STRICT LIABILITY, OR TORT
  (INCLUDING NEGLIGENCE OR OTHERWISE) ARISING IN ANY WAY OUT OF THE USE OF
  THIS SOFTWARE, EVEN IF ADVISED OF THE POSSIBILITY OF SUCH DAMAGE.
 */

package org.antlr.v4.runtime.atn;

import org.antlr.v4.runtime.*;
import org.antlr.v4.runtime.dfa.DFA;
import org.antlr.v4.runtime.dfa.DFAState;
import org.antlr.v4.runtime.misc.NotNull;
import org.antlr.v4.runtime.misc.Nullable;

import java.io.IOException;
import java.io.OutputStream;

/** "dup" of ParserInterpreter */
public class LexerATNSimulator extends ATNSimulator {
<<<<<<< HEAD
=======
	public static final RuleContext<Integer> EMPTY_LEXER_RULE_CONTEXT = new RuleContext<Integer>();
>>>>>>> e91d886a

	public static boolean debug = false;
	public static boolean dfa_debug = false;
	public static final int MAX_DFA_EDGE = 127; // forces unicode to stay in ATN

	private boolean trace = false;
	private OutputStream traceStream = null;
	private boolean traceFailed = false;

	/** When we hit an accept state in either the DFA or the ATN, we
	 *  have to notify the character stream to start buffering characters
	 *  via mark() and record the current state. The current state includes
	 *  the current index into the input, the current line, and current
	 *  character position in that line. Note that the Lexer is tracking
	 *  the starting line and characterization of the token. These
	 *  variables track the state of the simulator when it hits an accept state.
	 *
	 *  We track these variables separately for the DFA and ATN simulation
	 *  because the DFA simulation often has to fail over to the ATN
	 *  simulation. If the ATN simulation fails, we need the DFA to fall
	 *  back to its previously accepted state, if any. If the ATN succeeds,
	 *  then the ATN does the accept and the DFA simulator that invoked it
	 *  can simply return the predicted token type.
	 */
	protected static class ExecState {
		int index = -1;
		int line = 0;
		int charPos = -1;

		void reset() {
			index = -1;
			line = 0;
			charPos = -1;
		}
	}

	protected static class DFAExecState extends ExecState {
		DFAState state;

		@Override
		void reset() {
			super.reset();
			state = null;
		}
	}

	protected static class ATNExecState extends ExecState {
		ATNConfig config;

		@Override
		void reset() {
			super.reset();
			config = null;
		}
	}

	@Nullable
	protected final Lexer recog;

	/** The current token's starting index into the character stream.
	 *  Shared across DFA to ATN simulation in case the ATN fails and the
	 *  DFA did not have a previous accept state. In this case, we use the
	 *  ATN-generated exception object.
	 */
	protected int startIndex = -1;

	/** line number 1..n within the input */
	protected int line = 1;

	/** The index of the character relative to the beginning of the line 0..n-1 */
	protected int charPositionInLine = 0;

	@NotNull
	public final DFA[] dfa;
	protected int mode = Lexer.DEFAULT_MODE;

	/** Used during DFA/ATN exec to record the most recent accept configuration info */
	@NotNull
	protected final DFAExecState dfaPrevAccept = new DFAExecState();
	@NotNull
	protected final ATNExecState atnPrevAccept = new ATNExecState();

	public static int ATN_failover = 0;
	public static int match_calls = 0;

	public LexerATNSimulator(@NotNull ATN atn) {
		this(null, atn);
	}

	public LexerATNSimulator(@Nullable Lexer recog, @NotNull ATN atn) {
		super(atn);
		dfa = new DFA[atn.modeToStartState.size()];
		for (int i=0; i<atn.modeToStartState.size(); i++) {
			dfa[i] = new DFA(atn.modeToStartState.get(i));
		}
		this.recog = recog;
	}

	public void copyState(@NotNull LexerATNSimulator simulator) {
		this.charPositionInLine = simulator.charPositionInLine;
		this.line = simulator.line;
		this.mode = simulator.mode;
		this.startIndex = simulator.startIndex;

		this.trace = simulator.trace;
		this.traceStream = simulator.traceStream;
		this.traceFailed = simulator.traceFailed;
	}

	public OutputStream getTraceStream() {
		return this.traceStream;
	}

	public void setTraceStream(OutputStream traceStream) {
		this.traceStream = traceStream;
		this.trace = traceStream != null;
		this.traceFailed = false;
	}

	public int match(@NotNull CharStream input, int mode) {
		match_calls++;
		this.mode = mode;
		int mark = input.mark();
		traceBeginMatch(input, mode);
		try {
			if ( dfa[mode].s0==null ) {
				return matchATN(input);
			}
			else {
				return exec(input, dfa[mode].s0);
			}
		}
        finally {
			traceEndMatch();
			input.release(mark);
		}
	}

	@Override
	public void reset() {
		dfaPrevAccept.reset();
		atnPrevAccept.reset();
		startIndex = -1;
		line = 1;
		charPositionInLine = 0;
		mode = Lexer.DEFAULT_MODE;
	}

	// only called from test code from outside
	public int matchATN(@NotNull CharStream input) {
		traceMatchATN();
		startIndex = input.index();
		ATNState startState = atn.modeToStartState.get(mode);

		if ( debug ) {
			System.out.format("mode %d start: %s\n", mode, startState);
		}

		ATNConfigSet s0_closure = computeStartState(input, startState);
		int old_mode = mode;
		dfa[mode].s0 = addDFAState(s0_closure);
		int predict = exec(input, s0_closure, dfa[mode].s0);

		if ( debug ) {
			System.out.format("DFA after matchATN: %s\n", dfa[old_mode].toLexerString());
		}

		tracePredict(predict);
		return predict;
	}

	protected int exec(@NotNull CharStream input, @NotNull DFAState s0) {
		traceMatchDFA();

		if ( dfa_debug ) {
			System.out.format("DFA[mode %d] exec LA(1)==%s\n", recog == null ? 0 : recog._mode, getTokenName(input.LA(1)));
		}

		//System.out.println("DFA start of execDFA: "+dfa[mode].toLexerString());
		startIndex = input.index();
		dfaPrevAccept.reset();
		LexerNoViableAltException atnException = null;
		DFAState s = s0;
		traceLookahead1();
		int t = input.LA(1);
	loop:
		while ( true ) {
			if ( dfa_debug ) {
				System.out.format("state %d LA(1)==%s\n", s.stateNumber, getTokenName(t));
			}

			// if no edge, pop over to ATN interpreter, update DFA and return
			DFAState target = s.getTarget(t);
			if ( target == null )
			{
				try {
					ATN_failover++;
					return failOverToATN(input, s);
				}
				catch (LexerNoViableAltException nvae) {
					atnException = nvae;
					break loop; // dead end; no where to go, fall back on prev
				}
			}
			else if ( target == ERROR ) {
				break;
			}

			s = target;

			if ( s.isAcceptState ) {
				if ( dfa_debug ) {
					System.out.format("accept; predict %d in state %d\n", s.prediction, s.stateNumber);
				}

				markAcceptState(dfaPrevAccept, input);
				dfaPrevAccept.state = s;
				// keep going unless we're at EOF; check if something else could match
				// EOF never in DFA
				if ( t==CharStream.EOF ) break;
			}

			consume(input);
			traceLookahead1();
			t = input.LA(1);
		}
		if ( dfaPrevAccept.state==null ) {
			// if no accept and EOF is first char, return EOF
			if ( t==CharStream.EOF && input.index()==startIndex ) {
				return Token.EOF;
			}
			if ( atnException!=null ) throw atnException;
			throw new LexerNoViableAltException(recog, input, startIndex, s.configset);
		}

		int ruleIndex = dfaPrevAccept.state.lexerRuleIndex;
		int actionIndex = dfaPrevAccept.state.lexerActionIndex;
		accept(input, ruleIndex, actionIndex,
			   dfaPrevAccept.index, dfaPrevAccept.line, dfaPrevAccept.charPos);
		tracePredict(dfaPrevAccept.state.prediction);
		return dfaPrevAccept.state.prediction;
	}

	protected int exec(@NotNull CharStream input, @NotNull ATNConfigSet s0, @Nullable DFAState ds0) {
		//System.out.println("enter exec index "+input.index()+" from "+s0);
		@NotNull
		ATNConfigSet closure = new ATNConfigSet(false);
		closure.addAll(s0);
		if ( debug ) {
			System.out.format("start state closure=%s\n", closure);
		}

		@NotNull
		ATNConfigSet reach = new ATNConfigSet(false);
		atnPrevAccept.reset();

		traceLookahead1();
		int t = input.LA(1);
<<<<<<< HEAD
		DFAState s = ds0;
=======
		DFAState s = ds0; // s is current/from DFA state
>>>>>>> e91d886a

		while ( true ) { // while more work
			if ( debug ) {
				System.out.format("in reach starting closure: %s\n", closure);
			}

<<<<<<< HEAD
			DFAState next = null;
			if (s != null) {
				closure = s.configset;
				next = s.getTarget(t);
				if (next != null) {
					reach = next.configset;
				}
			}

			if (next == null) {
				for (ATNConfig c : closure) {
					if ( debug ) {
						System.out.format("testing %s at %s\n", getTokenName(t), c.toString(recog, true));
					}

					int n = c.state.getNumberOfTransitions();
					for (int ti=0; ti<n; ti++) {               // for each transition
						Transition trans = c.state.transition(ti);
						ATNState target = getReachableTarget(trans, t);
						if ( target!=null ) {
							closure(new ATNConfig(c, target), reach);
						}
=======
			// As we move src->trg, src->trg, we keep track of the previous trg to
			// avoid looking up the DFA state again, which is expensive.
			// If the previous target was already part of the DFA, we might
			// be able to avoid doing a reach operation upon t. If s!=null,
			// it means that semantic predicates didn't prevent us from
			// creating a DFA state. Once we know s!=null, we check to see if
			// the DFA state has an edge already for t. If so, we can just reuse
			// it's configuration set; there's no point in re-computing it.
			// This is kind of like doing DFA simulation within the ATN
			// simulation because DFA simulation is really just a way to avoid
			// computing reach/closure sets. Technically, once we know that
			// we have a previously added DFA state, we could jump over to
			// the DFA simulator. But, that would mean popping back and forth
			// a lot and making things more complicated algorithmically.
			// This optimization makes a lot of sense for loops within DFA.
			// A character will take us back to an existing DFA state
			// that already has lots of edges out of it. e.g., .* in comments.
			DFAState target = null;
			if (s != null) {
				if ( s.edges != null && t < s.edges.length && t > CharStream.EOF ) {
					closure = s.configset;
					target = s.edges[t];
					if (target != null) {
						reach = target.configset;
>>>>>>> e91d886a
					}
				}
			}

			if (target == null) { // if we don't find an existing DFA state
				// Fill reach starting from closure, following t transitions
				getReachableConfigSet(closure, reach, t);
			}

			if ( reach.isEmpty() ) { // we got nowhere on t from s
				// we reached state associated with closure for sure, so
				// make sure it's defined. worst case, we define s0 from
				// start state configs.
				DFAState from = s != null ? s : addDFAState(closure);
				// we got nowhere on t, don't throw out this knowledge; it'd
				// cause a failover from DFA later.
				if (from != null) {
					addDFAEdge(from, t, ERROR);
				}
				break;
			}

			// Did we hit a stop state during reach op?
			processAcceptStates(input, reach);

			consume(input);
<<<<<<< HEAD
			if (next == null) {
				next = addDFAEdge(s, t, reach);
=======
			if (target == null) {
				// Add an edge from s to target DFA found/created for reach
				target = addDFAEdge(s, t, reach);
>>>>>>> e91d886a
			}

			traceLookahead1();
			t = input.LA(1);

			closure = reach;
<<<<<<< HEAD
			reach = new ATNConfigSet(false);
			s = next;
=======
			reach = new ATNConfigSet();
			s = target; // flip; current DFA target becomes new src/from state
>>>>>>> e91d886a
		}

		return failOrAccept(atnPrevAccept, input, reach, t);
	}

	protected int failOrAccept(ATNExecState atnPrevAccept, CharStream input,
							   ATNConfigSet reach, int t)
	{
		if ( atnPrevAccept.config==null ) {
			// if no accept and EOF is first char, return EOF
			if ( t==CharStream.EOF && input.index()==startIndex ) {
				return Token.EOF;
			}
			throw new LexerNoViableAltException(recog, input, startIndex, reach);
		}

		int ruleIndex = atnPrevAccept.config.state.ruleIndex;
		accept(input, ruleIndex, atnPrevAccept.config.lexerActionIndex,
			   atnPrevAccept.index, atnPrevAccept.line, atnPrevAccept.charPos);
		return atn.ruleToTokenType[ruleIndex];
	}

	/** Given a starting configuration set, figure out all ATN configurations
	 *  we can reach upon input t. Parameter reach is a return parameter.
	 */
	protected void getReachableConfigSet(ATNConfigSet closure, ATNConfigSet reach, int t) {
		for (ATNConfig c : closure) {
			if ( debug ) {
				System.out.format("testing %s at %s\n", getTokenName(t), c.toString(recog, true));
			}

			int n = c.state.getNumberOfTransitions();
			for (int ti=0; ti<n; ti++) {               // for each transition
				Transition trans = c.state.transition(ti);
				ATNState target = getReachableTarget(trans, t);
				if ( target!=null ) {
					closure(new ATNConfig(c, target), reach);
				}
			}
		}
	}

	protected void processAcceptStates(@NotNull CharStream input, @NotNull ATNConfigSet reach) {
		for (int ci=0; ci<reach.size(); ci++) {
			ATNConfig c = reach.get(ci);
			if ( c.state instanceof RuleStopState) {
				if ( debug ) {
					System.out.format("in reach we hit accept state %s index %d, reach=%s, prevAccept=%s, prevIndex=%d\n",
						c, input.index(), reach, atnPrevAccept.config, atnPrevAccept.index);
				}

				int index = input.index();
				if ( index > atnPrevAccept.index ) {
					traceAcceptState(c.alt);
					// will favor prev accept at same index so "int" is keyword not ID
					markAcceptState(atnPrevAccept, input);
					atnPrevAccept.config = c;
					if ( debug ) {
						System.out.format("mark %s @ index=%d, %d:%d\n", c, index, atnPrevAccept.line, atnPrevAccept.charPos);
					}
				}

				// if we reach lexer accept state, toss out any configs in rest
				// of configs work list associated with this rule (config.alt);
				// that rule is done. this is how we cut off nongreedy .+ loops.
				deleteWildcardConfigsForAlt(reach, ci, c.alt); // CAUSES INF LOOP if reach not closure

				 // move to next char, looking for longer match
				// (we continue processing if there are states in reach)
			}
		}
	}

	protected void accept(@NotNull CharStream input, int ruleIndex, int actionIndex,
						  int index, int line, int charPos)
	{
		if ( debug ) {
			System.out.format("ACTION %s:%d\n", recog != null ? recog.getRuleNames()[ruleIndex] : ruleIndex, actionIndex);
		}

		if ( actionIndex>=0 && recog!=null ) recog.action(null, ruleIndex, actionIndex);

		// seek to after last char in token
		traceSeek(index);
		input.seek(index);
		this.line = line;
		this.charPositionInLine = charPos;
		consume(input);
	}

	@Nullable
	public ATNState getReachableTarget(Transition trans, int t) {
		if ( trans instanceof AtomTransition ) {
			AtomTransition at = (AtomTransition)trans;
			if ( at.label == t ) {
				if ( debug ) {
					System.out.format("match %s\n", getTokenName(at.label));
				}

				return at.target;
			}
		}
		else if ( trans.getClass() == RangeTransition.class ) {
			RangeTransition rt = (RangeTransition)trans;
			if ( t>=rt.from && t<=rt.to ) {
				if ( debug ) {
					System.out.format("match range %s\n", rt);
				}

				return rt.target;
			}
		}
		else if ( trans instanceof SetTransition ) {
			SetTransition st = (SetTransition)trans;
			boolean not = trans instanceof NotSetTransition;
			if ( (!not && st.set.contains(t)) ||
				 (not && !st.set.contains(t) && t!=CharStream.EOF) ) // ~set doesn't not match EOF
			{
				if ( debug ) {
					System.out.format("match %sset %s\n", not ? "~" : "", st.set.toString(true));
				}

				return st.target;
			}
		}
		else if ( trans instanceof WildcardTransition && t!=CharStream.EOF ) {
			return trans.target;
		}
		return null;
	}

	public void deleteWildcardConfigsForAlt(@NotNull ATNConfigSet closure, int ci, int alt) {
		int j=ci+1;
		while ( j<closure.size() ) {
			ATNConfig c = closure.get(j);
			boolean isWildcard = c.state.getClass() == ATNState.class &&
				c.state.transition(0).getClass() == WildcardTransition.class;
			if ( c.alt == alt && isWildcard ) {
				if ( debug ) {
					System.out.format("deleteWildcardConfigsForAlt %s\n", c);
				}

				closure.remove(j);
			}
			else j++;
		}
	}

	@NotNull
	protected ATNConfigSet computeStartState(@NotNull IntStream<Integer> input,
											 @NotNull ATNState p)
	{
<<<<<<< HEAD
		PredictionContext initialContext = PredictionContext.EMPTY;
		ATNConfigSet configs = new ATNConfigSet(false);
=======
		RuleContext<?> initialContext = EMPTY_LEXER_RULE_CONTEXT;
		ATNConfigSet configs = new ATNConfigSet();
>>>>>>> e91d886a
		for (int i=0; i<p.getNumberOfTransitions(); i++) {
			ATNState target = p.transition(i).target;
			ATNConfig c = new ATNConfig(target, i+1, initialContext);
			closure(c, configs);
		}
		return configs;
	}

	protected void closure(@NotNull ATNConfig config, @NotNull ATNConfigSet configs) {
		if ( debug ) {
			System.out.println("closure("+config.toString(recog, true)+")");
		}

		// TODO? if ( closure.contains(t) ) return;

		if ( config.state instanceof RuleStopState ) {
			if ( debug ) {
				if ( recog!=null ) {
					System.out.format("closure at %s rule stop %s\n", recog.getRuleNames()[config.state.ruleIndex], config);
				}
				else {
					System.out.format("closure at rule stop %s\n", config);
				}
			}

			if ( config.context == null || config.context.isEmpty() ) {
				configs.add(config);
				return;
			}
<<<<<<< HEAD

			for (int i = 0; i < config.context.size(); i++) {
				PredictionContext newContext = config.context.getParent(i); // "pop" invoking state
				ATNState invokingState = atn.states.get(config.context.getInvokingState(i));
				RuleTransition rt = (RuleTransition)invokingState.transition(0);
				ATNState retState = rt.followState;
				ATNConfig c = new ATNConfig(retState, config.alt, newContext);
				closure(c, configs);
			}

=======
			RuleContext<?> newContext = config.context.parent; // "pop" invoking state
			ATNState invokingState = atn.states.get(config.context.invokingState);
			RuleTransition rt = (RuleTransition)invokingState.transition(0);
			ATNState retState = rt.followState;
			ATNConfig c = new ATNConfig(retState, config.alt, newContext);
			closure(c, configs);
>>>>>>> e91d886a
			return;
		}

		// optimization
		if ( !config.state.onlyHasEpsilonTransitions() )	{
			configs.add(config);
		}

		ATNState p = config.state;
		for (int i=0; i<p.getNumberOfTransitions(); i++) {
			Transition t = p.transition(i);
			ATNConfig c = getEpsilonTarget(config, t);
			if ( c!=null ) closure(c, configs);
		}
	}

	@Nullable
	public ATNConfig getEpsilonTarget(@NotNull ATNConfig config, @NotNull Transition t) {
		ATNState p = config.state;
		ATNConfig c = null;
		if ( t.getClass() == RuleTransition.class ) {
<<<<<<< HEAD
			PredictionContext newContext =
				config.context.getChild(p.stateNumber);
=======
			RuleContext<?> newContext =
				RuleContext.getChildContext(config.context, p.stateNumber);
>>>>>>> e91d886a
			c = new ATNConfig(config, t.target, newContext);
		}
		else if ( t.getClass() == PredicateTransition.class ) {
			if (recog == null) {
				System.out.format("Predicates cannot be evaluated without a recognizer; assuming true.\n");
			}

			PredicateTransition pt = (PredicateTransition)t;
			if ( recog == null || recog.sempred(null, pt.ruleIndex, pt.predIndex) ) {
				c = new ATNConfig(config, t.target, pt.getPredicate());
			}
		}
		// ignore actions; just exec one per rule upon accept
		else if ( t.getClass() == ActionTransition.class ) {
			c = new ATNConfig(config, t.target);
			c.lexerActionIndex = ((ActionTransition)t).actionIndex;
		}
		else if ( t.isEpsilon() ) {
			c = new ATNConfig(config, t.target);
		}
		return c;
	}

	int failOverToATN(@NotNull CharStream input, @NotNull DFAState s) {
		traceFailOverToATN();

		if ( dfa_debug ) {
			System.out.format("no edge for %s\n", getTokenName(input.LA(1)));
			System.out.format("ATN exec upon %s at DFA state %d = %s\n",
							  input.substring(startIndex, input.index()), s.stateNumber, s.configset);
		}

		int ttype = exec(input, s.configset, s);

		if ( dfa_debug ) {
			System.out.format("back from DFA update, ttype=%d, dfa[mode %d]=\n%s\n",
				ttype, mode, dfa[mode].toLexerString());
		}

		// action already executed by ATN
		// we've updated DFA, exec'd action, and have our deepest answer
		tracePredict(ttype);
		return ttype;
	}

	protected void markAcceptState(@NotNull ExecState state, @NotNull CharStream input) {
		state.index = input.index();
		state.line = line;
		state.charPos = charPositionInLine;
	}

	protected DFAState addDFAEdge(@NotNull DFAState from,
								  int t,
								  @NotNull ATNConfigSet q)
	{
		DFAState to = addDFAState(q);

		// even if we can add the states, we can't add an edge for labels out of range
		if (t < 0 || t > MAX_DFA_EDGE) {
			return to;
		}

//		System.out.println("MOVE "+p+" -> "+q+" upon "+getTokenName(t));
		if (from == null || to == null) {
			return to;
		}

		addDFAEdge(from, t, to);
		return to;
	}

	protected void addDFAEdge(@NotNull DFAState p, int t, @NotNull DFAState q) {
		if ( p!=null ) {
			p.setTarget(t, q);
		}
	}

	/** Add a new DFA state if there isn't one with this set of
		configurations already. This method also detects the first
		configuration containing an ATN rule stop state. Later, when
		traversing the DFA, we will know which rule to accept. Also, we
		detect if any of the configurations derived from traversing a
		semantic predicate. If so, we cannot add a DFA state for this
		because the DFA would not test the predicate again in the
		future. Rather than creating collections of semantic predicates
		like v3 and testing them on prediction, v4 will test them on the
		fly all the time using the ATN not the DFA. This is slower but
		semantically it's not used that often. One of the key elements to
		this predicate mechanism is not adding DFA states that see
		predicates immediately afterwards in the ATN. For example,

		a : ID {p1}? | ID {p2}? ;

		should create the start state for rule 'a' (to save start state
		competition), but should not create target of ID state. The
		collection of ATN states the following ID references includes
		states reached by traversing predicates. Since this is when we
		test them, we cannot cash the DFA state target of ID.
	 */
	@Nullable
	protected DFAState addDFAState(@NotNull ATNConfigSet configs) {
		DFAState proposed = new DFAState(configs, 0, MAX_DFA_EDGE);
		DFAState existing = dfa[mode].states.get(proposed);
		if ( existing!=null ) return existing;

		DFAState newState = proposed;

		ATNConfig firstConfigWithRuleStopState = null;
		boolean traversedPredicate = false;
		for (ATNConfig c : configs) {
			if ( firstConfigWithRuleStopState==null &&
				 c.state instanceof RuleStopState )
			{
				firstConfigWithRuleStopState = c;
			}
			if ( c.semanticContext!=null && c.semanticContext!=SemanticContext.NONE ) {
				traversedPredicate = true;
			}
		}

		if ( firstConfigWithRuleStopState!=null ) {
			newState.isAcceptState = true;
			newState.lexerRuleIndex = firstConfigWithRuleStopState.state.ruleIndex;
			newState.lexerActionIndex = firstConfigWithRuleStopState.lexerActionIndex;
			newState.prediction = atn.ruleToTokenType[newState.lexerRuleIndex];
		}

		if ( traversedPredicate ) return null; // cannot cache

		newState.stateNumber = dfa[mode].states.size();
		configs.optimizeConfigs(this);
		newState.configset = configs.clone(true);
		dfa[mode].states.put(newState, newState);
		return newState;
	}

	@Nullable
	public DFA getDFA(int mode) {
		return dfa[mode];
	}

	/** Get the text of the current token */
	@NotNull
	public String getText(@NotNull CharStream input) {
		return input.substring(this.startIndex, input.index());
	}

	public int getLine() {
		return line;
	}

	public int getCharPositionInLine() {
		return charPositionInLine;
	}

	public void consume(@NotNull CharStream input) {
		int curChar = input.LA(1);
		if ( curChar=='\n' ) {
			line++;
			charPositionInLine=0;
		} else {
			charPositionInLine++;
		}
		input.consume();
		traceConsume(input, curChar);
	}

	@NotNull
	public String getTokenName(int t) {
		if ( t==-1 ) return "EOF";
		//if ( atn.g!=null ) return atn.g.getTokenDisplayName(t);
		return "'"+(char)t+"'";
	}

	/*
	 * Trace helpers (API and file format are work in progress)
	 */

	public void traceEndMatch() {
		if (trace) {
			traceSlow(LexerOpCode.EndMatch);
		}
	}

	public void traceMatchATN() {
		if (trace) {
			traceSlow(LexerOpCode.MatchATN);
		}
	}

	public void traceMatchDFA() {
		if (trace) {
			traceSlow(LexerOpCode.MatchDFA);
		}
	}

	public void traceLookahead1() {
		if (trace) {
			traceSlow(LexerOpCode.Lookahead1);
		}
	}

	public void traceFailOverToATN() {
		if (trace) {
			traceSlow(LexerOpCode.FailOverToATN);
		}
	}

	public void tracePredict(int prediction) {
		if (trace) {
			traceIntSlow(LexerOpCode.Predict, prediction);
		}
	}

	public void traceAcceptState(int prediction) {
		if (trace) {
			traceIntSlow(LexerOpCode.AcceptState, prediction);
		}
	}

	public void traceSeek(int index) {
		if (trace) {
			traceIntSlow(LexerOpCode.Seek, index);
		}
	}

	public final void traceBeginMatch(CharStream input, int mode) {
		if (trace) {
			traceBeginMatchSlow(input, mode);
		}
	}

	public final void traceConsume(CharStream input, int c) {
		if (trace) {
			traceConsumeSlow(input, c);
		}
	}

	public final void tracePushMode(int mode) {
		if (trace) {
			traceByteSlow(LexerOpCode.PushMode, (byte)mode);
		}
	}

	public final void tracePopMode() {
		if (trace) {
			traceSlow(LexerOpCode.PopMode);
		}
	}

	public final void traceEmit(Token token) {
		if (trace) {
			traceEmitSlow(token);
		}
	}

	private void traceSlow(LexerOpCode opcode) {
		assert traceStream != null;
		assert opcode.getArgumentSize() == 0;

		if (!traceFailed) {
			try {
				traceStream.write(opcode.ordinal());
			} catch (IOException e) {
				e.printStackTrace();
				traceFailed = true;
			}
		}
	}

	private void traceByteSlow(LexerOpCode opcode, byte arg) {
		assert traceStream != null;
		assert opcode.getArgumentSize() == 1;

		if (!traceFailed) {
			try {
				traceStream.write(opcode.ordinal());
				traceStream.write(arg);
			} catch (IOException e) {
				e.printStackTrace();
				traceFailed = true;
			}
		}
	}

	private void traceByteIntSlow(LexerOpCode opcode, byte arg1, int arg2) {
		assert traceStream != null;
		assert opcode.getArgumentSize() == 5;

		if (!traceFailed) {
			try {
				traceStream.write(opcode.ordinal());
				traceStream.write(arg1);
				traceIntSlow(arg2);
			} catch (IOException e) {
				e.printStackTrace();
				traceFailed = true;
			}
		}
	}

	private void traceIntSlow(LexerOpCode opcode, int arg) {
		assert traceStream != null;
		assert opcode.getArgumentSize() == 4;

		if (!traceFailed) {
			try {
				traceStream.write(opcode.ordinal());
				traceIntSlow(arg);
			} catch (IOException e) {
				e.printStackTrace();
				traceFailed = true;
			}
		}
	}

	private void traceIntIntSlow(LexerOpCode opcode, int arg1, int arg2) {
		assert traceStream != null;
		assert opcode.getArgumentSize() == 8;

		if (!traceFailed) {
			try {
				traceStream.write(opcode.ordinal());
				traceIntSlow(arg1);
				traceIntSlow(arg2);
			} catch (IOException e) {
				e.printStackTrace();
				traceFailed = true;
			}
		}
	}

	private void traceIntIntIntIntSlow(LexerOpCode opcode, int arg1, int arg2, int arg3, int arg4) {
		assert traceStream != null;
		assert opcode.getArgumentSize() == 16;

		if (!traceFailed) {
			try {
				traceStream.write(opcode.ordinal());
				traceIntSlow(arg1);
				traceIntSlow(arg2);
				traceIntSlow(arg3);
				traceIntSlow(arg4);
			} catch (IOException e) {
				e.printStackTrace();
				traceFailed = true;
			}
		}
	}

	private void traceIntSlow(int arg) {
		assert traceStream != null;

		if (!traceFailed) {
			try {
				traceStream.write(arg);
				traceStream.write(arg >> 8);
				traceStream.write(arg >> 16);
				traceStream.write(arg >> 24);
			} catch (IOException e) {
				e.printStackTrace();
				traceFailed = true;
			}
		}
	}

	private void traceBeginMatchSlow(CharStream input, int mode) {
		traceByteIntSlow(LexerOpCode.BeginMatch, (byte)mode, input.index());
	}

	private void traceConsumeSlow(CharStream input, int c) {
		assert traceStream != null;

		if (!traceFailed) {
			traceIntIntSlow(LexerOpCode.Consume, c, input.index());
		}
	}

	private void traceEmitSlow(Token token) {
		assert traceStream != null;

		if (token != null && !traceFailed) {
			traceIntIntIntIntSlow(LexerOpCode.Emit, token.getStartIndex(), token.getStopIndex(), token.getType(), token.getChannel());
		}
	}

	public enum LexerOpCode {
		BeginMatch(5),
		EndMatch(0),
		MatchATN(0),
		MatchDFA(0),
		FailOverToATN(0),
		AcceptState(4),
		Predict(4),

		Seek(4),
		Consume(8),
		Lookahead1(0),

		PushMode(1),
		PopMode(0),
		Emit(16);

		private final int argumentSize;

		private LexerOpCode(int argumentSize) {
			this.argumentSize = argumentSize;
		}

		public int getArgumentSize() {
			return argumentSize;
		}
	}
}<|MERGE_RESOLUTION|>--- conflicted
+++ resolved
@@ -40,10 +40,6 @@
 
 /** "dup" of ParserInterpreter */
 public class LexerATNSimulator extends ATNSimulator {
-<<<<<<< HEAD
-=======
-	public static final RuleContext<Integer> EMPTY_LEXER_RULE_CONTEXT = new RuleContext<Integer>();
->>>>>>> e91d886a
 
 	public static boolean debug = false;
 	public static boolean dfa_debug = false;
@@ -302,41 +298,13 @@
 
 		traceLookahead1();
 		int t = input.LA(1);
-<<<<<<< HEAD
-		DFAState s = ds0;
-=======
 		DFAState s = ds0; // s is current/from DFA state
->>>>>>> e91d886a
 
 		while ( true ) { // while more work
 			if ( debug ) {
 				System.out.format("in reach starting closure: %s\n", closure);
 			}
 
-<<<<<<< HEAD
-			DFAState next = null;
-			if (s != null) {
-				closure = s.configset;
-				next = s.getTarget(t);
-				if (next != null) {
-					reach = next.configset;
-				}
-			}
-
-			if (next == null) {
-				for (ATNConfig c : closure) {
-					if ( debug ) {
-						System.out.format("testing %s at %s\n", getTokenName(t), c.toString(recog, true));
-					}
-
-					int n = c.state.getNumberOfTransitions();
-					for (int ti=0; ti<n; ti++) {               // for each transition
-						Transition trans = c.state.transition(ti);
-						ATNState target = getReachableTarget(trans, t);
-						if ( target!=null ) {
-							closure(new ATNConfig(c, target), reach);
-						}
-=======
 			// As we move src->trg, src->trg, we keep track of the previous trg to
 			// avoid looking up the DFA state again, which is expensive.
 			// If the previous target was already part of the DFA, we might
@@ -356,13 +324,10 @@
 			// that already has lots of edges out of it. e.g., .* in comments.
 			DFAState target = null;
 			if (s != null) {
-				if ( s.edges != null && t < s.edges.length && t > CharStream.EOF ) {
-					closure = s.configset;
-					target = s.edges[t];
-					if (target != null) {
-						reach = target.configset;
->>>>>>> e91d886a
-					}
+				closure = s.configset;
+				target = s.getTarget(t);
+				if (target != null) {
+					reach = target.configset;
 				}
 			}
 
@@ -388,27 +353,17 @@
 			processAcceptStates(input, reach);
 
 			consume(input);
-<<<<<<< HEAD
-			if (next == null) {
-				next = addDFAEdge(s, t, reach);
-=======
 			if (target == null) {
 				// Add an edge from s to target DFA found/created for reach
 				target = addDFAEdge(s, t, reach);
->>>>>>> e91d886a
 			}
 
 			traceLookahead1();
 			t = input.LA(1);
 
 			closure = reach;
-<<<<<<< HEAD
 			reach = new ATNConfigSet(false);
-			s = next;
-=======
-			reach = new ATNConfigSet();
 			s = target; // flip; current DFA target becomes new src/from state
->>>>>>> e91d886a
 		}
 
 		return failOrAccept(atnPrevAccept, input, reach, t);
@@ -561,13 +516,8 @@
 	protected ATNConfigSet computeStartState(@NotNull IntStream<Integer> input,
 											 @NotNull ATNState p)
 	{
-<<<<<<< HEAD
 		PredictionContext initialContext = PredictionContext.EMPTY;
 		ATNConfigSet configs = new ATNConfigSet(false);
-=======
-		RuleContext<?> initialContext = EMPTY_LEXER_RULE_CONTEXT;
-		ATNConfigSet configs = new ATNConfigSet();
->>>>>>> e91d886a
 		for (int i=0; i<p.getNumberOfTransitions(); i++) {
 			ATNState target = p.transition(i).target;
 			ATNConfig c = new ATNConfig(target, i+1, initialContext);
@@ -597,7 +547,6 @@
 				configs.add(config);
 				return;
 			}
-<<<<<<< HEAD
 
 			for (int i = 0; i < config.context.size(); i++) {
 				PredictionContext newContext = config.context.getParent(i); // "pop" invoking state
@@ -608,14 +557,6 @@
 				closure(c, configs);
 			}
 
-=======
-			RuleContext<?> newContext = config.context.parent; // "pop" invoking state
-			ATNState invokingState = atn.states.get(config.context.invokingState);
-			RuleTransition rt = (RuleTransition)invokingState.transition(0);
-			ATNState retState = rt.followState;
-			ATNConfig c = new ATNConfig(retState, config.alt, newContext);
-			closure(c, configs);
->>>>>>> e91d886a
 			return;
 		}
 
@@ -637,13 +578,8 @@
 		ATNState p = config.state;
 		ATNConfig c = null;
 		if ( t.getClass() == RuleTransition.class ) {
-<<<<<<< HEAD
 			PredictionContext newContext =
 				config.context.getChild(p.stateNumber);
-=======
-			RuleContext<?> newContext =
-				RuleContext.getChildContext(config.context, p.stateNumber);
->>>>>>> e91d886a
 			c = new ATNConfig(config, t.target, newContext);
 		}
 		else if ( t.getClass() == PredicateTransition.class ) {
