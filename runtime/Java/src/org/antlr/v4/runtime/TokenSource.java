--- conflicted
+++ resolved
@@ -66,18 +66,9 @@
 	 */
 	public String getSourceName();
 
-<<<<<<< HEAD
 	/** Gets the factory used for constructing tokens. */
 	public TokenFactory<? extends Symbol> getTokenFactory();
 
 	/** Optional method that lets users set factory in lexer or other source */
-	public void setTokenFactory(TokenFactory<? extends Symbol> factory);
-=======
-	/** Optional method that lets users set factory in lexer or other source */
-	public void setTokenFactory(@NotNull TokenFactory<?> factory);
-
-	/** Gets the factory used for constructing tokens. */
-	@NotNull
-	public TokenFactory<?> getTokenFactory();
->>>>>>> 7a7f4a78
+	public void setTokenFactory(@NotNull TokenFactory<? extends Symbol> factory);
 }