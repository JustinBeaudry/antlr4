/*
 * [The "BSD license"]
 *  Copyright (c) 2012 Terence Parr
 *  Copyright (c) 2012 Sam Harwell
 *  All rights reserved.
 *
 *  Redistribution and use in source and binary forms, with or without
 *  modification, are permitted provided that the following conditions
 *  are met:
 *
 *  1. Redistributions of source code must retain the above copyright
 *     notice, this list of conditions and the following disclaimer.
 *  2. Redistributions in binary form must reproduce the above copyright
 *     notice, this list of conditions and the following disclaimer in the
 *     documentation and/or other materials provided with the distribution.
 *  3. The name of the author may not be used to endorse or promote products
 *     derived from this software without specific prior written permission.
 *
 *  THIS SOFTWARE IS PROVIDED BY THE AUTHOR ``AS IS'' AND ANY EXPRESS OR
 *  IMPLIED WARRANTIES, INCLUDING, BUT NOT LIMITED TO, THE IMPLIED WARRANTIES
 *  OF MERCHANTABILITY AND FITNESS FOR A PARTICULAR PURPOSE ARE DISCLAIMED.
 *  IN NO EVENT SHALL THE AUTHOR BE LIABLE FOR ANY DIRECT, INDIRECT,
 *  INCIDENTAL, SPECIAL, EXEMPLARY, OR CONSEQUENTIAL DAMAGES (INCLUDING, BUT
 *  NOT LIMITED TO, PROCUREMENT OF SUBSTITUTE GOODS OR SERVICES; LOSS OF USE,
 *  DATA, OR PROFITS; OR BUSINESS INTERRUPTION) HOWEVER CAUSED AND ON ANY
 *  THEORY OF LIABILITY, WHETHER IN CONTRACT, STRICT LIABILITY, OR TORT
 *  (INCLUDING NEGLIGENCE OR OTHERWISE) ARISING IN ANY WAY OUT OF THE USE OF
 *  THIS SOFTWARE, EVEN IF ADVISED OF THE POSSIBILITY OF SUCH DAMAGE.
 */

package org.antlr.v4.runtime;

import org.antlr.v4.runtime.misc.Interval;
import org.antlr.v4.runtime.misc.NotNull;

public class UnbufferedTokenStream<T extends Token> implements TokenStream<T> {
	protected TokenSource<T> tokenSource;

	/**
	 * A moving window buffer of the data being scanned. While there's a marker,
	 * we keep adding to buffer. Otherwise, {@link #consume consume()} resets so
	 * we start filling at index 0 again.
	 */
	protected T[] tokens;

	/**
	 * The number of tokens currently in {@link #tokens tokens}.
	 * <p/>
	 * This is not the buffer capacity, that's {@code tokens.length}.
	 */
	protected int n;

	/**
	 * 0..n-1 index into {@link #tokens tokens} of next token.
	 * <p/>
	 * The {@code LT(1)} token is {@code tokens[p]}. If {@code p == n}, we are
	 * out of buffered tokens.
	 */
	protected int p=0;

	/**
	 * Count up with {@link #mark mark()} and down with
	 * {@link #release release()}. When we {@code release()} the last mark,
	 * {@code numMarkers} reaches 0 and we reset the buffer. Copy
	 * {@code tokens[p]..tokens[n-1]} to {@code tokens[0]..tokens[(n-1)-p]}.
	 */
	protected int numMarkers = 0;

	/**
	 * This is the {@code LT(-1)} token for the current position.
	 */
	protected Token lastToken;

	/**
	 * When {@code numMarkers > 0}, this is the {@code LT(-1)} token for the
	 * first token in {@link #tokens}. Otherwise, this is {@code null}.
	 */
	protected Token lastTokenBufferStart;

	/**
	 * Absolute token index. It's the index of the token about to be read via
	 * {@code LT(1)}. Goes from 0 to the number of tokens in the entire stream,
	 * although the stream size is unknown before the end is reached.
	 * <p/>
	 * This value is used to set the token indexes if the stream provides tokens
	 * that implement {@link WritableToken}.
	 */
	protected int currentTokenIndex = 0;

	public UnbufferedTokenStream(TokenSource<T> tokenSource) {
		this(tokenSource, 256);
	}

	public UnbufferedTokenStream(TokenSource<T> tokenSource, int bufferSize) {
		this.tokenSource = tokenSource;
<<<<<<< HEAD
		@SuppressWarnings("unchecked")
		T[] tokens = (T[])new Token[bufferSize];
		this.tokens = tokens;
=======
		tokens = new Token[bufferSize];
		n = 0;
>>>>>>> 05f1dc0d
		fill(1); // prime the pump
	}

	@Override
<<<<<<< HEAD
	public T get(int i) {
		return null;
	}

	@Override
	public T LT(int i) {
=======
	public Token get(int i) { // get absolute index
		int bufferStartIndex = getBufferStartIndex();
		if (i < bufferStartIndex || i >= bufferStartIndex + n) {
			throw new IndexOutOfBoundsException("get("+i+") outside buffer: "+
			                    bufferStartIndex+".."+(bufferStartIndex+n));
		}
		return tokens[i - bufferStartIndex];
	}

	@Override
	public Token LT(int i) {
		if ( i==-1 ) {
			return lastToken;
		}

>>>>>>> 05f1dc0d
		sync(i);
        int index = p + i - 1;
        if ( index < 0 ) {
			throw new IndexOutOfBoundsException("LT("+i+") gives negative index");
		}

		if ( index >= n ) {
			assert n > 0 && tokens[n-1].getType() == Token.EOF;
			return tokens[n-1];
		}

		return tokens[index];
	}

	@Override
	public int LA(int i) {
		return LT(i).getType();
	}

	@Override
<<<<<<< HEAD
	public TokenSource<T> getTokenSource() {
		return null;
=======
	public TokenSource getTokenSource() {
		return tokenSource;
>>>>>>> 05f1dc0d
	}

	@Override
	public String getText() {
		return null;
	}

	@Override
<<<<<<< HEAD
	public String getText(RuleContext<?> ctx) {
		return null;
	}

	@Override
	public String getText(Object start, Object stop) {
		return null;
=======
	public String getText(RuleContext ctx) {
		return getText(ctx.getSourceInterval());
	}

	@Override
	public String getText(Token start, Token stop) {
		return getText(Interval.of(start.getTokenIndex(), stop.getTokenIndex()));
>>>>>>> 05f1dc0d
	}

	@Override
	public void consume() {
		if (LA(1) == Token.EOF) {
			throw new IllegalStateException("cannot consume EOF");
		}

		// buf always has at least tokens[p==0] in this method due to ctor
		lastToken = tokens[p];   // track last token for LT(-1)

		// if we're at last token and no markers, opportunity to flush buffer
		if ( p == n-1 && numMarkers==0 ) {
			n = 0;
			p = -1; // p++ will leave this at 0
			lastTokenBufferStart = lastToken;
		}

		p++;
		currentTokenIndex++;
		sync(1);
	}

	/** Make sure we have 'need' elements from current position {@link #p p}. Last valid
	 *  {@code p} index is {@code tokens.length-1}.  {@code p+need-1} is the tokens index 'need' elements
	 *  ahead.  If we need 1 element, {@code (p+1-1)==p} must be less than {@code tokens.length}.
	 */
	protected void sync(int want) {
		int need = (p+want-1) - n + 1; // how many more elements we need?
		if ( need > 0 ) {
			fill(need);
		}
	}

<<<<<<< HEAD
	/** add n elements to buffer */
	public void fill(int n) {
		for (int i=1; i<=n; i++) {
			T t = tokenSource.nextToken();
			if ( t instanceof WritableToken ) {
				((WritableToken)t).setTokenIndex(currentTokenIndex);
=======
	/**
	 * Add {@code n} elements to the buffer. Returns the number of tokens
	 * actually added to the buffer. If the return value is less than {@code n},
	 * then EOF was reached before {@code n} tokens could be added.
	 */
	protected int fill(int n) {
		for (int i=0; i<n; i++) {
			if (this.n > 0 && tokens[this.n-1].getType() == Token.EOF) {
				return i;
>>>>>>> 05f1dc0d
			}

			Token t = tokenSource.nextToken();
			add(t);
		}

		return n;
	}

<<<<<<< HEAD
	protected void add(T t) {
=======
	protected void add(@NotNull Token t) {
>>>>>>> 05f1dc0d
		if ( n>=tokens.length ) {
			@SuppressWarnings("unchecked")
			T[] newtokens = (T[])new Object[tokens.length*2]; // resize
			System.arraycopy(tokens, 0, newtokens, 0, tokens.length);
			tokens = newtokens;
		}

		if (t instanceof WritableToken) {
			((WritableToken)t).setTokenIndex(getBufferStartIndex() + n);
		}

		tokens[n++] = t;
	}

	/**
	 * Return a marker that we can release later.
	 * <p/>
	 * The specific marker value used for this class allows for some level of
	 * protection against misuse where {@code seek()} is called on a mark or
	 * {@code release()} is called in the wrong order.
	 */
	@Override
	public int mark() {
		if (numMarkers == 0) {
			lastTokenBufferStart = lastToken;
		}

		int mark = -numMarkers - 1;
		numMarkers++;
		return mark;
	}

	@Override
	public void release(int marker) {
		int expectedMark = -numMarkers;
		if ( marker!=expectedMark ) {
			throw new IllegalStateException("release() called with an invalid marker.");
		}

		numMarkers--;
		if ( numMarkers==0 ) { // can we release buffer?
			if (p > 0) {
				// Copy tokens[p]..tokens[n-1] to tokens[0]..tokens[(n-1)-p], reset ptrs
				// p is last valid token; move nothing if p==n as we have no valid char
				System.arraycopy(tokens, p, tokens, 0, n - p); // shift n-p tokens from p to 0
				n = n - p;
				p = 0;
			}

			lastTokenBufferStart = lastToken;
		}
	}

	@Override
	public int index() {
		return currentTokenIndex;
	}

	@Override
	public void seek(int index) { // seek to absolute index
		if (index == currentTokenIndex) {
			return;
		}

		if (index > currentTokenIndex) {
			sync(index - currentTokenIndex);
			index = Math.min(index, getBufferStartIndex() + n - 1);
		}

		int bufferStartIndex = getBufferStartIndex();
		int i = index - bufferStartIndex;
		if ( i < 0 ) {
			throw new IllegalArgumentException("cannot seek to negative index " + index);
		}
		else if (i >= n) {
			throw new UnsupportedOperationException("seek to index outside buffer: "+
													index+" not in "+ bufferStartIndex +".."+(bufferStartIndex +n));
		}

		p = i;
		currentTokenIndex = index;
		if (p == 0) {
			lastToken = lastTokenBufferStart;
		}
		else {
			lastToken = tokens[p-1];
		}
	}

	@Override
	public int size() {
		throw new UnsupportedOperationException("Unbuffered stream cannot know its size");
	}

	@Override
	public String getSourceName() {
		return tokenSource.getSourceName();
	}

	@Override
	public String getText(Interval interval) {
		int bufferStartIndex = getBufferStartIndex();
		int bufferStopIndex = bufferStartIndex + tokens.length - 1;

		int start = interval.a;
		int stop = interval.b;
		if (start < bufferStartIndex || stop > bufferStopIndex) {
			throw new UnsupportedOperationException("interval "+interval+" not in token buffer window: "+
													bufferStartIndex+".."+bufferStopIndex);
		}

		int a = start - bufferStartIndex;
		int b = stop - bufferStartIndex;

		StringBuilder buf = new StringBuilder();
		for (int i = a; i <= b; i++) {
			Token t = tokens[i];
			buf.append(t.getText());
		}

		return buf.toString();
	}

<<<<<<< HEAD
	/** For testing.  What's in moving window into tokens stream? */
	public List<T> getBuffer() {
		if ( n==0 ) return null;
		return Arrays.asList(Arrays.copyOfRange(tokens, 0, n));
=======
	protected final int getBufferStartIndex() {
		return currentTokenIndex - p;
>>>>>>> 05f1dc0d
	}
}<|MERGE_RESOLUTION|>--- conflicted
+++ resolved
@@ -69,13 +69,13 @@
 	/**
 	 * This is the {@code LT(-1)} token for the current position.
 	 */
-	protected Token lastToken;
+	protected T lastToken;
 
 	/**
 	 * When {@code numMarkers > 0}, this is the {@code LT(-1)} token for the
 	 * first token in {@link #tokens}. Otherwise, this is {@code null}.
 	 */
-	protected Token lastTokenBufferStart;
+	protected T lastTokenBufferStart;
 
 	/**
 	 * Absolute token index. It's the index of the token about to be read via
@@ -93,27 +93,15 @@
 
 	public UnbufferedTokenStream(TokenSource<T> tokenSource, int bufferSize) {
 		this.tokenSource = tokenSource;
-<<<<<<< HEAD
 		@SuppressWarnings("unchecked")
 		T[] tokens = (T[])new Token[bufferSize];
 		this.tokens = tokens;
-=======
-		tokens = new Token[bufferSize];
 		n = 0;
->>>>>>> 05f1dc0d
 		fill(1); // prime the pump
 	}
 
 	@Override
-<<<<<<< HEAD
 	public T get(int i) {
-		return null;
-	}
-
-	@Override
-	public T LT(int i) {
-=======
-	public Token get(int i) { // get absolute index
 		int bufferStartIndex = getBufferStartIndex();
 		if (i < bufferStartIndex || i >= bufferStartIndex + n) {
 			throw new IndexOutOfBoundsException("get("+i+") outside buffer: "+
@@ -123,12 +111,11 @@
 	}
 
 	@Override
-	public Token LT(int i) {
+	public T LT(int i) {
 		if ( i==-1 ) {
 			return lastToken;
 		}
 
->>>>>>> 05f1dc0d
 		sync(i);
         int index = p + i - 1;
         if ( index < 0 ) {
@@ -149,13 +136,8 @@
 	}
 
 	@Override
-<<<<<<< HEAD
 	public TokenSource<T> getTokenSource() {
-		return null;
-=======
-	public TokenSource getTokenSource() {
 		return tokenSource;
->>>>>>> 05f1dc0d
 	}
 
 	@Override
@@ -164,23 +146,17 @@
 	}
 
 	@Override
-<<<<<<< HEAD
 	public String getText(RuleContext<?> ctx) {
-		return null;
+		return getText(ctx.getSourceInterval());
 	}
 
 	@Override
 	public String getText(Object start, Object stop) {
-		return null;
-=======
-	public String getText(RuleContext ctx) {
-		return getText(ctx.getSourceInterval());
-	}
-
-	@Override
-	public String getText(Token start, Token stop) {
-		return getText(Interval.of(start.getTokenIndex(), stop.getTokenIndex()));
->>>>>>> 05f1dc0d
+		if (start instanceof Token && stop instanceof Token) {
+			return getText(Interval.of(((Token)start).getTokenIndex(), ((Token)stop).getTokenIndex()));
+		}
+
+		throw new UnsupportedOperationException("The specified start and stop symbols are not supported.");
 	}
 
 	@Override
@@ -215,14 +191,6 @@
 		}
 	}
 
-<<<<<<< HEAD
-	/** add n elements to buffer */
-	public void fill(int n) {
-		for (int i=1; i<=n; i++) {
-			T t = tokenSource.nextToken();
-			if ( t instanceof WritableToken ) {
-				((WritableToken)t).setTokenIndex(currentTokenIndex);
-=======
 	/**
 	 * Add {@code n} elements to the buffer. Returns the number of tokens
 	 * actually added to the buffer. If the return value is less than {@code n},
@@ -232,21 +200,16 @@
 		for (int i=0; i<n; i++) {
 			if (this.n > 0 && tokens[this.n-1].getType() == Token.EOF) {
 				return i;
->>>>>>> 05f1dc0d
 			}
 
-			Token t = tokenSource.nextToken();
+			T t = tokenSource.nextToken();
 			add(t);
 		}
 
 		return n;
 	}
 
-<<<<<<< HEAD
-	protected void add(T t) {
-=======
-	protected void add(@NotNull Token t) {
->>>>>>> 05f1dc0d
+	protected void add(@NotNull T t) {
 		if ( n>=tokens.length ) {
 			@SuppressWarnings("unchecked")
 			T[] newtokens = (T[])new Object[tokens.length*2]; // resize
@@ -370,14 +333,7 @@
 		return buf.toString();
 	}
 
-<<<<<<< HEAD
-	/** For testing.  What's in moving window into tokens stream? */
-	public List<T> getBuffer() {
-		if ( n==0 ) return null;
-		return Arrays.asList(Arrays.copyOfRange(tokens, 0, n));
-=======
 	protected final int getBufferStartIndex() {
 		return currentTokenIndex - p;
->>>>>>> 05f1dc0d
 	}
 }