/*
 [The "BSD license"]
 Copyright (c) 2011 Terence Parr
 All rights reserved.

 Redistribution and use in source and binary forms, with or without
 modification, are permitted provided that the following conditions
 are met:

 1. Redistributions of source code must retain the above copyright
    notice, this list of conditions and the following disclaimer.
 2. Redistributions in binary form must reproduce the above copyright
    notice, this list of conditions and the following disclaimer in the
    documentation and/or other materials provided with the distribution.
 3. The name of the author may not be used to endorse or promote products
    derived from this software without specific prior written permission.

 THIS SOFTWARE IS PROVIDED BY THE AUTHOR ``AS IS'' AND ANY EXPRESS OR
 IMPLIED WARRANTIES, INCLUDING, BUT NOT LIMITED TO, THE IMPLIED WARRANTIES
 OF MERCHANTABILITY AND FITNESS FOR A PARTICULAR PURPOSE ARE DISCLAIMED.
 IN NO EVENT SHALL THE AUTHOR BE LIABLE FOR ANY DIRECT, INDIRECT,
 INCIDENTAL, SPECIAL, EXEMPLARY, OR CONSEQUENTIAL DAMAGES (INCLUDING, BUT
 NOT LIMITED TO, PROCUREMENT OF SUBSTITUTE GOODS OR SERVICES; LOSS OF USE,
 DATA, OR PROFITS; OR BUSINESS INTERRUPTION) HOWEVER CAUSED AND ON ANY
 THEORY OF LIABILITY, WHETHER IN CONTRACT, STRICT LIABILITY, OR TORT
 (INCLUDING NEGLIGENCE OR OTHERWISE) ARISING IN ANY WAY OUT OF THE USE OF
 THIS SOFTWARE, EVEN IF ADVISED OF THE POSSIBILITY OF SUCH DAMAGE.
 */

package org.antlr.v4.runtime;

import org.antlr.v4.runtime.misc.Interval;
import org.antlr.v4.runtime.misc.LookaheadStream;

/** A token stream that pulls tokens from the source on-demand and
 *  without tracking a complete buffer of the tokens. This stream buffers
 *  the minimum number of tokens possible.
 *
 *  You can't use this stream if you pass whitespace or other off-channel
 *  tokens to the parser. The stream can't ignore off-channel tokens.
 *
 *  You can only look backwards 1 token: LT(-1).
 *
 *  Use this when you need to read from a socket or other infinite stream.
 *
 *  @see BufferedTokenStream
 *  @see CommonTokenStream
 */
public class UnbufferedTokenStream<T extends Token>
        extends LookaheadStream<T>
        implements TokenStream<T>
{
	protected TokenSource<T> tokenSource;
    protected int tokenIndex = 0; // simple counter to set token index in tokens

    /** Skip tokens on any channel but this one; this is how we skip whitespace... */
    protected int channel = Token.DEFAULT_CHANNEL;

	public UnbufferedTokenStream(TokenSource<T> tokenSource) {
		this.tokenSource = tokenSource;
	}

    @Override
	public T nextElement() {
		T t = tokenSource.nextToken();
        if ( t instanceof WritableToken ) {
            ((WritableToken)t).setTokenIndex(tokenIndex);
        }
        tokenIndex++;
		return t;
	}

    @Override
    public boolean isEOF(Token o) {
        return false;
    }

    @Override
	public TokenSource<T> getTokenSource() { return tokenSource; }

	@Override
	public String getText(Interval interval) {
		int bufferStartIndex = currentElementIndex - p;
		int bufferStopIndex = bufferStartIndex + data.size() - 1;

		int start = interval.a;
		int stop = interval.b;
		if (start < bufferStartIndex || stop > bufferStopIndex) {
			throw new UnsupportedOperationException();
		}

		StringBuilder buf = new StringBuilder();
		for (int i = start; i <= stop; i++) {
			T t = data.get(i - bufferStartIndex);
			buf.append(t.getText());
		}

		return buf.toString();
	}

	@Override
<<<<<<< HEAD
	public String getText(RuleContext<?> ctx) {
=======
	public String getText() {
		return getText(Interval.of(0,index()));
	}

	@Override
	public String getText(RuleContext ctx) {
>>>>>>> bf9c7c3a
		return getText(ctx.getSourceInterval());
	}

	@Override
	public String getText(Object start, Object stop) {
		if (start instanceof Token && stop instanceof Token) {
			return getText(Interval.of(((Token)start).getTokenIndex(), ((Token)stop).getTokenIndex()));
		}
		return null;
	}

	@Override
    public int LA(int i) { return LT(i).getType(); }

    @Override
    public T get(int i) {
		int bufferStartIndex = currentElementIndex - p;
		int bufferStopIndex = bufferStartIndex + data.size() - 1;
		if (i < bufferStartIndex || i > bufferStopIndex) {
			throw new UnsupportedOperationException();
		}

		return data.get(i - bufferStartIndex);
    }

    @Override
	public String getSourceName() {	return tokenSource.getSourceName();	}
}<|MERGE_RESOLUTION|>--- conflicted
+++ resolved
@@ -99,16 +99,12 @@
 	}
 
 	@Override
-<<<<<<< HEAD
-	public String getText(RuleContext<?> ctx) {
-=======
 	public String getText() {
 		return getText(Interval.of(0,index()));
 	}
 
 	@Override
-	public String getText(RuleContext ctx) {
->>>>>>> bf9c7c3a
+	public String getText(RuleContext<?> ctx) {
 		return getText(ctx.getSourceInterval());
 	}
 
