/*
 [The "BSD license"]
  Copyright (c) 2011 Terence Parr
  All rights reserved.

  Redistribution and use in source and binary forms, with or without
  modification, are permitted provided that the following conditions
  are met:

  1. Redistributions of source code must retain the above copyright
     notice, this list of conditions and the following disclaimer.
  2. Redistributions in binary form must reproduce the above copyright
     notice, this list of conditions and the following disclaimer in the
     documentation and/or other materials provided with the distribution.
  3. The name of the author may not be used to endorse or promote products
     derived from this software without specific prior written permission.

  THIS SOFTWARE IS PROVIDED BY THE AUTHOR ``AS IS'' AND ANY EXPRESS OR
  IMPLIED WARRANTIES, INCLUDING, BUT NOT LIMITED TO, THE IMPLIED WARRANTIES
  OF MERCHANTABILITY AND FITNESS FOR A PARTICULAR PURPOSE ARE DISCLAIMED.
  IN NO EVENT SHALL THE AUTHOR BE LIABLE FOR ANY DIRECT, INDIRECT,
  INCIDENTAL, SPECIAL, EXEMPLARY, OR CONSEQUENTIAL DAMAGES (INCLUDING, BUT
  NOT LIMITED TO, PROCUREMENT OF SUBSTITUTE GOODS OR SERVICES; LOSS OF USE,
  DATA, OR PROFITS; OR BUSINESS INTERRUPTION) HOWEVER CAUSED AND ON ANY
  THEORY OF LIABILITY, WHETHER IN CONTRACT, STRICT LIABILITY, OR TORT
  (INCLUDING NEGLIGENCE OR OTHERWISE) ARISING IN ANY WAY OUT OF THE USE OF
  THIS SOFTWARE, EVEN IF ADVISED OF THE POSSIBILITY OF SUCH DAMAGE.
 */
package org.antlr.v4.runtime;

import org.antlr.v4.runtime.atn.LexerATNSimulator;

import java.util.ArrayDeque;
import java.util.EmptyStackException;
import java.util.List;

/** A lexer is recognizer that draws input symbols from a character stream.
 *  lexer grammars result in a subclass of this object. A Lexer object
 *  uses simplified match() and error recovery mechanisms in the interest
 *  of speed.
 */
public abstract class Lexer extends Recognizer<Integer, LexerATNSimulator>
	implements TokenSource<Token>
{
	public static final int DEFAULT_MODE = 0;
	public static final int MORE = -2;
	public static final int SKIP = -3;

	public static final int DEFAULT_TOKEN_CHANNEL = Token.DEFAULT_CHANNEL;
	public static final int HIDDEN = Token.HIDDEN_CHANNEL;
	public static final int MIN_CHAR_VALUE = '\u0000';
	public static final int MAX_CHAR_VALUE = '\uFFFE';

	public CharStream _input;

	/** How to create token objects */
	protected TokenFactory<?> _factory = CommonTokenFactory.DEFAULT;

	/** The goal of all lexer rules/methods is to create a token object.
	 *  This is an instance variable as multiple rules may collaborate to
	 *  create a single token.  nextToken will return this object after
	 *  matching lexer rule(s).  If you subclass to allow multiple token
	 *  emissions, then set this to the last token to be matched or
	 *  something nonnull so that the auto token emit mechanism will not
	 *  emit another token.
	 */
	public Token _token;

	/** What character index in the stream did the current token start at?
	 *  Needed, for example, to get the text for current token.  Set at
	 *  the start of nextToken.
	 */
	public int _tokenStartCharIndex = -1;

	/** The line on which the first character of the token resides */
	public int _tokenStartLine;

	/** The character position of first character within the line */
	public int _tokenStartCharPositionInLine;

	/** Once we see EOF on char stream, next token will be EOF.
	 *  If you have DONE : EOF ; then you see DONE EOF.
	 */
	public boolean _hitEOF;

	/** The channel number for the current token */
	public int _channel;

	/** The token type for the current token */
	public int _type;

	public ArrayDeque<Integer> _modeStack = new ArrayDeque<Integer>();
	public int _mode = Lexer.DEFAULT_MODE;

	/** You can set the text for the current token to override what is in
	 *  the input char buffer.  Use setText() or can set this instance var.
	 */
	public String _text;

	public Lexer(CharStream input) {
		this._input = input;
	}

	public void reset() {
		// wack Lexer state variables
		if ( _input !=null ) {
			_input.seek(0); // rewind the input
		}
		_token = null;
		_type = Token.INVALID_TYPE;
		_channel = Token.DEFAULT_CHANNEL;
		_tokenStartCharIndex = -1;
		_tokenStartCharPositionInLine = -1;
		_tokenStartLine = -1;
		_text = null;

		_hitEOF = false;
		_mode = Lexer.DEFAULT_MODE;
		_modeStack.clear();

		getInterpreter().reset();
	}

	/** Return a token from this source; i.e., match a token on the char
	 *  stream.
	 */
	@Override
	public Token nextToken() {
		if (_hitEOF) return anEOF();

		outer:
		while (true) {
			_token = null;
			_channel = Token.DEFAULT_CHANNEL;
			_tokenStartCharIndex = _input.index();
			_tokenStartCharPositionInLine = getInterpreter().getCharPositionInLine();
			_tokenStartLine = getInterpreter().getLine();
			_text = null;
			do {
				_type = Token.INVALID_TYPE;
//				System.out.println("nextToken line "+tokenStartLine+" at "+((char)input.LA(1))+
//								   " in mode "+mode+
//								   " at index "+input.index());
				int ttype;
				try {
					ttype = getInterpreter().match(_input, _mode);
				}
				catch (LexerNoViableAltException e) {
					notifyListeners(e);		// report error
					recover(e);
					ttype = SKIP;
				}
				if ( _input.LA(1)==CharStream.EOF ) {
					_hitEOF = true;
				}
				if ( _type == Token.INVALID_TYPE ) _type = ttype;
				if ( _type ==SKIP ) {
					continue outer;
				}
			} while ( _type ==MORE );
			if ( _token ==null ) emit();
			return _token;
		}
	}

	/** Instruct the lexer to skip creating a token for current lexer rule
	 *  and look for another token.  nextToken() knows to keep looking when
	 *  a lexer rule finishes with token set to SKIP_TOKEN.  Recall that
	 *  if token==null at end of any token rule, it creates one for you
	 *  and emits it.
	 */
	public void skip() {
		_type = SKIP;
	}

	public void more() {
		_type = MORE;
	}

	public void mode(int m) {
		_mode = m;
	}

	public void pushMode(int m) {
		if ( LexerATNSimulator.debug ) System.out.println("pushMode "+m);
		getInterpreter().tracePushMode(m);
		_modeStack.push(_mode);
		mode(m);
	}

	public int popMode() {
		if ( _modeStack.isEmpty() ) throw new EmptyStackException();
		if ( LexerATNSimulator.debug ) System.out.println("popMode back to "+ _modeStack.peek());
		getInterpreter().tracePopMode();
		mode( _modeStack.pop() );
		return _mode;
	}

	@Override
	public TokenFactory<?> getTokenFactory() {
		return _factory;
	}

	@Override
	public void setTokenFactory(TokenFactory<? extends Token> factory) {
		this._factory = factory;
	}

	/** Set the char stream and reset the lexer */
	@Override
<<<<<<< HEAD
	public void setInputStream(IntStream<Integer> input) {
=======
	public void setInputStream(IntStream<? extends Integer> input) {
>>>>>>> 533c0efe
		this._input = null;
		reset();
		this._input = (CharStream)input;
	}

	@Override
	public String getSourceName() {
		return _input.getSourceName();
	}

	@Override
	public CharStream getInputStream() {
		return _input;
	}

	/** Currently does not support multiple emits per nextToken invocation
	 *  for efficiency reasons.  Subclass and override this method and
	 *  nextToken (to push tokens into a list and pull from that list rather
	 *  than a single variable as this implementation does).
	 */
	public void emit(Token token) {
		getInterpreter().traceEmit(token);
		//System.err.println("emit "+token);
		this._token = token;
	}

	/** The standard method called to automatically emit a token at the
	 *  outermost lexical rule.  The token object should point into the
	 *  char buffer start..stop.  If there is a text override in 'text',
	 *  use that to set the token's text.  Override this method to emit
	 *  custom Token objects or provide a new factory.
	 */
	public Token emit() {
		Token t = _factory.create(this, _type, _text, _channel, _tokenStartCharIndex, getCharIndex()-1,
								  _tokenStartLine, _tokenStartCharPositionInLine);
		emit(t);
		return t;
	}

	public Token anEOF() {
		int cpos = getCharPositionInLine();
		// The character position for EOF is one beyond the position of
		// the previous token's last character
		if ( _token !=null ) {
			int n = _token.getStopIndex() - _token.getStartIndex() + 1;
			cpos = _token.getCharPositionInLine()+n;
		}
		Token eof = _factory.create(this, Token.EOF, null, Token.DEFAULT_CHANNEL, _input.index(), _input.index()-1,
									getLine(), cpos);
		return eof;
	}

	@Override
	public int getLine() {
		return getInterpreter().getLine();
	}

	@Override
	public int getCharPositionInLine() {
		return getInterpreter().getCharPositionInLine();
	}

	/** What is the index of the current character of lookahead? */
	public int getCharIndex() {
		return _input.index();
	}

	/** Return the text matched so far for the current token or any
	 *  text override.
	 */
	public String getText() {
		if ( _text !=null ) {
			return _text;
		}
		return getInterpreter().getText(_input);
//		return ((CharStream)input).substring(tokenStartCharIndex,getCharIndex()-1);
	}

	/** Set the complete text of this token; it wipes any previous
	 *  changes to the text.
	 */
	public void setText(String text) {
		this._text = text;
	}

	public String[] getModeNames() {
		return null;
	}

	/** Used to print out token names like ID during debugging and
	 *  error reporting.  The generated parsers implement a method
	 *  that overrides this to point to their String[] tokenNames.
	 */
	@Override
	public String[] getTokenNames() {
		return null;
	}

	public void recover(LexerNoViableAltException e) {
		getInterpreter().consume(_input); // skip a char and try again
	}

	public void notifyListeners(LexerNoViableAltException e) {
		String msg = "token recognition error at: '"+
			_input.substring(_tokenStartCharIndex, _input.index())+"'";
		List<? extends ANTLRErrorListener<? super Integer>> listeners = getErrorListeners();
		if ( listeners.isEmpty() ) {
			System.err.println("line "+ _tokenStartLine +":"+
							   _tokenStartCharPositionInLine +" "+
							   msg);
			return;
		}
		for (ANTLRErrorListener<? super Integer> pl : listeners) {
			pl.error(this, null, _tokenStartLine, _tokenStartCharPositionInLine, msg, e);
		}
	}

	public String getCharErrorDisplay(int c) {
		String s = String.valueOf((char)c);
		switch ( c ) {
			case Token.EOF :
				s = "<EOF>";
				break;
			case '\n' :
				s = "\\n";
				break;
			case '\t' :
				s = "\\t";
				break;
			case '\r' :
				s = "\\r";
				break;
		}
		return "'"+s+"'";
	}

	/** Lexers can normally match any char in it's vocabulary after matching
	 *  a token, so do the easy thing and just kill a character and hope
	 *  it all works out.  You can instead use the rule invocation stack
	 *  to do sophisticated error recovery if you are in a fragment rule.
	 */
	public void recover(RecognitionException re) {
		//System.out.println("consuming char "+(char)input.LA(1)+" during recovery");
		//re.printStackTrace();
		// TODO: Do we lose character or line position information?
		_input.consume();
	}
}<|MERGE_RESOLUTION|>--- conflicted
+++ resolved
@@ -208,11 +208,7 @@
 
 	/** Set the char stream and reset the lexer */
 	@Override
-<<<<<<< HEAD
-	public void setInputStream(IntStream<Integer> input) {
-=======
 	public void setInputStream(IntStream<? extends Integer> input) {
->>>>>>> 533c0efe
 		this._input = null;
 		reset();
 		this._input = (CharStream)input;
