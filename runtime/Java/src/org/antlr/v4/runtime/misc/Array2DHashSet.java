/*
 * [The "BSD license"]
 *  Copyright (c) 2012 Terence Parr
 *  Copyright (c) 2012 Sam Harwell
 *  All rights reserved.
 *
 *  Redistribution and use in source and binary forms, with or without
 *  modification, are permitted provided that the following conditions
 *  are met:
 *
 *  1. Redistributions of source code must retain the above copyright
 *     notice, this list of conditions and the following disclaimer.
 *  2. Redistributions in binary form must reproduce the above copyright
 *     notice, this list of conditions and the following disclaimer in the
 *     documentation and/or other materials provided with the distribution.
 *  3. The name of the author may not be used to endorse or promote products
 *     derived from this software without specific prior written permission.
 *
 *  THIS SOFTWARE IS PROVIDED BY THE AUTHOR ``AS IS'' AND ANY EXPRESS OR
 *  IMPLIED WARRANTIES, INCLUDING, BUT NOT LIMITED TO, THE IMPLIED WARRANTIES
 *  OF MERCHANTABILITY AND FITNESS FOR A PARTICULAR PURPOSE ARE DISCLAIMED.
 *  IN NO EVENT SHALL THE AUTHOR BE LIABLE FOR ANY DIRECT, INDIRECT,
 *  INCIDENTAL, SPECIAL, EXEMPLARY, OR CONSEQUENTIAL DAMAGES (INCLUDING, BUT
 *  NOT LIMITED TO, PROCUREMENT OF SUBSTITUTE GOODS OR SERVICES; LOSS OF USE,
 *  DATA, OR PROFITS; OR BUSINESS INTERRUPTION) HOWEVER CAUSED AND ON ANY
 *  THEORY OF LIABILITY, WHETHER IN CONTRACT, STRICT LIABILITY, OR TORT
 *  (INCLUDING NEGLIGENCE OR OTHERWISE) ARISING IN ANY WAY OUT OF THE USE OF
 *  THIS SOFTWARE, EVEN IF ADVISED OF THE POSSIBILITY OF SUCH DAMAGE.
 */

package org.antlr.v4.runtime.misc;

import java.util.Arrays;
import java.util.Collection;
import java.util.Iterator;
import java.util.NoSuchElementException;
import java.util.Set;

/** {@link Set} implementation with closed hashing (open addressing). */
public class Array2DHashSet<T> implements Set<T> {
	public static final int INITAL_CAPACITY = 16; // must be power of 2
	public static final int INITAL_BUCKET_CAPACITY = 8;
	public static final double LOAD_FACTOR = 0.75;

	@NotNull
	protected final AbstractEqualityComparator<? super T> comparator;

	protected T[][] buckets;

	/** How many elements in set */
	protected int n = 0;

	protected int threshold = (int)(INITAL_CAPACITY * LOAD_FACTOR); // when to expand

	protected int currentPrime = 1; // jump by 4 primes each expand or whatever
	protected int initialBucketCapacity = INITAL_BUCKET_CAPACITY;

	public Array2DHashSet() {
		this(null, INITAL_CAPACITY, INITAL_BUCKET_CAPACITY);
	}

	public Array2DHashSet(@Nullable AbstractEqualityComparator<? super T> comparator) {
		this(comparator, INITAL_CAPACITY, INITAL_BUCKET_CAPACITY);
	}

	@SuppressWarnings("unchecked")
	public Array2DHashSet(@Nullable AbstractEqualityComparator<? super T> comparator, int initialCapacity, int initialBucketCapacity) {
		if (comparator == null) {
			comparator = ObjectEqualityComparator.INSTANCE;
		}

		this.comparator = comparator;
		this.buckets = createBuckets(initialCapacity);
		this.initialBucketCapacity = initialBucketCapacity;
	}

	/**
	 * Add {@code o} to set if not there; return existing value if already
	 * there. This method performs the same operation as {@link #add} aside from
	 * the return value.
	 */
	public final T getOrAdd(T o) {
		if ( n > threshold ) expand();
		return getOrAddImpl(o);
	}

<<<<<<< HEAD
	@SuppressWarnings("unchecked")
	protected T absorb_(T o) {
=======
	protected T getOrAddImpl(T o) {
>>>>>>> bca2589b
		int b = getBucket(o);
		T[] bucket = buckets[b];

		// NEW BUCKET
		if ( bucket==null ) {
			bucket = createBucket(initialBucketCapacity);
			bucket[0] = o;
			buckets[b] = bucket;
			n++;
			return o;
		}

		// LOOK FOR IT IN BUCKET
		for (int i=0; i<bucket.length; i++) {
			T existing = bucket[i];
			if ( existing==null ) { // empty slot; not there, add.
				bucket[i] = o;
				n++;
				return o;
			}
			if ( comparator.equals(existing, o) ) return existing; // found existing, quit
		}

		// FULL BUCKET, expand and add to end
		int oldLength = bucket.length;
		bucket = Arrays.copyOf(bucket, bucket.length * 2);
		buckets[b] = bucket;
		bucket[oldLength] = o; // add to end
		n++;
		return o;
	}

	public T get(T o) {
		if ( o==null ) return o;
		int b = getBucket(o);
		T[] bucket = buckets[b];
		if ( bucket==null ) return null; // no bucket
		for (T e : bucket) {
			if ( e==null ) return null; // empty slot; not there
			if ( comparator.equals(e, o) ) return e;
		}
		return null;
	}

	protected final int getBucket(T o) {
		int hash = comparator.hashCode(o);
		int b = hash & (buckets.length-1); // assumes len is power of 2
		return b;
	}

	@Override
	public int hashCode() {
		int h = 0;
		for (T[] bucket : buckets) {
			if ( bucket==null ) continue;
			for (T o : bucket) {
				if ( o==null ) break;
				h += comparator.hashCode(o);
			}
		}
		return h;
	}

	@Override
	public boolean equals(Object o) {
		if (o == this) return true;
<<<<<<< HEAD
		if ( !(o instanceof Array2DHashSet) || o==null ) return false;
=======
		if ( !(o instanceof Array2DHashSet) ) return false;
>>>>>>> bca2589b
		Array2DHashSet<?> other = (Array2DHashSet<?>)o;
		if ( other.size() != size() ) return false;
		boolean same = this.containsAll(other);
		return same;
	}

	protected void expand() {
		T[][] old = buckets;
		currentPrime += 4;
		int newCapacity = buckets.length * 2;
<<<<<<< HEAD
		@SuppressWarnings("unchecked")
		T[][] newTable = (T[][])new Object[newCapacity][];
=======
		T[][] newTable = createBuckets(newCapacity);
		int[] newBucketLengths = new int[newTable.length];
>>>>>>> bca2589b
		buckets = newTable;
		threshold = (int)(newCapacity * LOAD_FACTOR);
//		System.out.println("new size="+newCapacity+", thres="+threshold);
		// rehash all existing entries
		int oldSize = size();
		for (T[] bucket : old) {
			if ( bucket==null ) {
				continue;
			}

			for (T o : bucket) {
				if ( o==null ) {
					break;
				}

				int b = getBucket(o);
				int bucketLength = newBucketLengths[b];
				T[] newBucket;
				if (bucketLength == 0) {
					// new bucket
					newBucket = createBucket(initialBucketCapacity);
					newTable[b] = newBucket;
				}
				else {
					newBucket = newTable[b];
					if (bucketLength == newBucket.length) {
						// expand
						newBucket = Arrays.copyOf(newBucket, newBucket.length * 2);
						newTable[b] = newBucket;
					}
				}

				newBucket[bucketLength] = o;
				newBucketLengths[b]++;
			}
		}

		assert n == oldSize;
	}

	@Override
	public final boolean add(T t) {
		T existing = getOrAdd(t);
		return existing==t;
	}

	@Override
	public final int size() {
		return n;
	}

	@Override
	public final boolean isEmpty() {
		return n==0;
	}

	@Override
<<<<<<< HEAD
	@SuppressWarnings("unchecked")
	public boolean contains(Object o) {
		return get((T)o) != null;
	}

	@Override
	public Iterator<T> iterator() {
		final Object[] data = toArray();
		return new Iterator<T>() {
			int nextIndex = 0;
			boolean removed = true;

			@Override
			public boolean hasNext() {
				return nextIndex < data.length;
			}

			@Override
			@SuppressWarnings("unchecked")
			public T next() {
				if (!hasNext()) {
					throw new NoSuchElementException();
				}

				removed = false;
				return (T)data[nextIndex++];
			}

			@Override
			public void remove() {
				if (removed) {
					throw new IllegalStateException();
				}
=======
	public final boolean contains(Object o) {
		return containsFast(asElementType(o));
	}

	public boolean containsFast(@Nullable T obj) {
		if (obj == null) {
			return false;
		}
>>>>>>> bca2589b

		return get(obj) != null;
	}

	@Override
	public Iterator<T> iterator() {
		return new SetIterator(toArray());
	}

	@Override
	public T[] toArray() {
		T[] a = createBucket(size());
		int i = 0;
		for (T[] bucket : buckets) {
			if ( bucket==null ) {
				continue;
			}

			for (T o : bucket) {
				if ( o==null ) {
					break;
				}

				a[i++] = o;
			}
		}

		return a;
	}

	@Override
	@SuppressWarnings("unchecked")
	public <U> U[] toArray(U[] a) {
		if (a.length < size()) {
			a = Arrays.copyOf(a, size());
		}

		int i = 0;
		for (T[] bucket : buckets) {
			if ( bucket==null ) {
				continue;
			}

			for (T o : bucket) {
				if ( o==null ) {
					break;
				}

				@SuppressWarnings("unchecked") // array store will check this
				U targetElement = (U)o;
				a[i++] = targetElement;
			}
		}
		return a;
	}

	@Override
<<<<<<< HEAD
	@SuppressWarnings("unchecked")
	public boolean remove(Object o) {
		if ( o==null ) return false;
		int b = getBucket((T)o);
=======
	public final boolean remove(Object o) {
		return removeFast(asElementType(o));
	}

	public boolean removeFast(@Nullable T obj) {
		if (obj == null) {
			return false;
		}

		int b = getBucket(obj);
>>>>>>> bca2589b
		T[] bucket = buckets[b];
		if ( bucket==null ) {
			// no bucket
			return false;
		}

		for (int i=0; i<bucket.length; i++) {
			T e = bucket[i];
			if ( e==null ) {
				// empty slot; not there
				return false;
			}

			if ( comparator.equals(e, obj) ) {          // found it
				// shift all elements to the right down one
				System.arraycopy(bucket, i+1, bucket, i, bucket.length-i-1);
				bucket[bucket.length - 1] = null;
				n--;
				return true;
			}
		}

		return false;
	}

	@Override
	@SuppressWarnings("unchecked")
	public boolean containsAll(Collection<?> collection) {
		if ( collection instanceof Array2DHashSet ) {
			Array2DHashSet<?> s = (Array2DHashSet<?>)collection;
			for (Object[] bucket : s.buckets) {
				if ( bucket==null ) continue;
				for (Object o : bucket) {
					if ( o==null ) break;
					if ( !this.containsFast(asElementType(o)) ) return false;
				}
			}
		}
		else {
			for (Object o : collection) {
<<<<<<< HEAD
				if ( !this.contains((T)o) ) return false;
=======
				if ( !this.containsFast(asElementType(o)) ) return false;
>>>>>>> bca2589b
			}
		}
		return true;
	}

	@Override
	public boolean addAll(Collection<? extends T> c) {
		boolean changed = false;
		for (T o : c) {
			T existing = getOrAdd(o);
			if ( existing!=o ) changed=true;
		}
		return changed;
	}

	@Override
	public boolean retainAll(Collection<?> c) {
		int newsize = 0;
		for (T[] bucket : buckets) {
			if (bucket == null) {
				continue;
			}

			int i;
			int j;
			for (i = 0, j = 0; i < bucket.length; i++) {
				if (bucket[i] == null) {
					break;
				}

				if (!c.contains(bucket[i])) {
					// removed
					continue;
				}

				// keep
				if (i != j) {
					bucket[j] = bucket[i];
				}

				j++;
				newsize++;
			}

			newsize += j;

			while (j < i) {
				bucket[j] = null;
				j++;
			}
		}

		boolean changed = newsize != n;
		n = newsize;
		return changed;
	}

	@Override
	public boolean removeAll(Collection<?> c) {
		boolean changed = false;
		for (Object o : c) {
			changed |= removeFast(asElementType(o));
		}

		return changed;
	}

	@Override
	@SuppressWarnings("unchecked")
	public void clear() {
		buckets = createBuckets(INITAL_CAPACITY);
		n = 0;
	}

	@Override
	public String toString() {
		if ( size()==0 ) return "{}";

		StringBuilder buf = new StringBuilder();
		buf.append('{');
		boolean first = true;
		for (T[] bucket : buckets) {
			if ( bucket==null ) continue;
			for (T o : bucket) {
				if ( o==null ) break;
				if ( first ) first=false;
				else buf.append(", ");
				buf.append(o.toString());
			}
		}
		buf.append('}');
		return buf.toString();
	}

	public String toTableString() {
		StringBuilder buf = new StringBuilder();
		for (T[] bucket : buckets) {
			if ( bucket==null ) {
				buf.append("null\n");
				continue;
			}
			buf.append('[');
			boolean first = true;
			for (T o : bucket) {
				if ( first ) first=false;
				else buf.append(" ");
				if ( o==null ) buf.append("_");
				else buf.append(o.toString());
			}
			buf.append("]\n");
		}
		return buf.toString();
	}

	/**
	 * Return {@code o} as an instance of the element type {@link T}. If
	 * {@code o} is non-null but known to not be an instance of {@link T}, this
	 * method returns {@code null}. The base implementation does not perform any
	 * type checks; override this method to provide strong type checks for the
	 * {@link #contains} and {@link #remove} methods to ensure the arguments to
	 * the {@link EqualityComparator} for the set always have the expected
	 * types.
	 *
	 * @param o the object to try and cast to the element type of the set
	 * @return {@code o} if it could be an instance of {@link T}, otherwise
	 * {@code null}.
	 */
	@SuppressWarnings("unchecked")
	protected T asElementType(Object o) {
		return (T)o;
	}

	/**
	 * Return an array of {@code T[]} with length {@code capacity}.
	 *
	 * @param capacity the length of the array to return
	 * @return the newly constructed array
	 */
	@SuppressWarnings("unchecked")
	protected T[][] createBuckets(int capacity) {
		return (T[][])new Object[capacity][];
	}

	/**
	 * Return an array of {@code T} with length {@code capacity}.
	 *
	 * @param capacity the length of the array to return
	 * @return the newly constructed array
	 */
	@SuppressWarnings("unchecked")
	protected T[] createBucket(int capacity) {
		return (T[])new Object[capacity];
	}

	protected class SetIterator implements Iterator<T> {
		final T[] data;
		int nextIndex = 0;
		boolean removed = true;

		public SetIterator(T[] data) {
			this.data = data;
		}

		@Override
		public boolean hasNext() {
			return nextIndex < data.length;
		}

		@Override
		public T next() {
			if (!hasNext()) {
				throw new NoSuchElementException();
			}

			removed = false;
			return data[nextIndex++];
		}

		@Override
		public void remove() {
			if (removed) {
				throw new IllegalStateException();
			}

			Array2DHashSet.this.remove(data[nextIndex - 1]);
			removed = true;
		}
	}
}<|MERGE_RESOLUTION|>--- conflicted
+++ resolved
@@ -63,7 +63,6 @@
 		this(comparator, INITAL_CAPACITY, INITAL_BUCKET_CAPACITY);
 	}
 
-	@SuppressWarnings("unchecked")
 	public Array2DHashSet(@Nullable AbstractEqualityComparator<? super T> comparator, int initialCapacity, int initialBucketCapacity) {
 		if (comparator == null) {
 			comparator = ObjectEqualityComparator.INSTANCE;
@@ -84,12 +83,7 @@
 		return getOrAddImpl(o);
 	}
 
-<<<<<<< HEAD
-	@SuppressWarnings("unchecked")
-	protected T absorb_(T o) {
-=======
 	protected T getOrAddImpl(T o) {
->>>>>>> bca2589b
 		int b = getBucket(o);
 		T[] bucket = buckets[b];
 
@@ -156,11 +150,7 @@
 	@Override
 	public boolean equals(Object o) {
 		if (o == this) return true;
-<<<<<<< HEAD
-		if ( !(o instanceof Array2DHashSet) || o==null ) return false;
-=======
 		if ( !(o instanceof Array2DHashSet) ) return false;
->>>>>>> bca2589b
 		Array2DHashSet<?> other = (Array2DHashSet<?>)o;
 		if ( other.size() != size() ) return false;
 		boolean same = this.containsAll(other);
@@ -171,13 +161,8 @@
 		T[][] old = buckets;
 		currentPrime += 4;
 		int newCapacity = buckets.length * 2;
-<<<<<<< HEAD
-		@SuppressWarnings("unchecked")
-		T[][] newTable = (T[][])new Object[newCapacity][];
-=======
 		T[][] newTable = createBuckets(newCapacity);
 		int[] newBucketLengths = new int[newTable.length];
->>>>>>> bca2589b
 		buckets = newTable;
 		threshold = (int)(newCapacity * LOAD_FACTOR);
 //		System.out.println("new size="+newCapacity+", thres="+threshold);
@@ -235,41 +220,6 @@
 	}
 
 	@Override
-<<<<<<< HEAD
-	@SuppressWarnings("unchecked")
-	public boolean contains(Object o) {
-		return get((T)o) != null;
-	}
-
-	@Override
-	public Iterator<T> iterator() {
-		final Object[] data = toArray();
-		return new Iterator<T>() {
-			int nextIndex = 0;
-			boolean removed = true;
-
-			@Override
-			public boolean hasNext() {
-				return nextIndex < data.length;
-			}
-
-			@Override
-			@SuppressWarnings("unchecked")
-			public T next() {
-				if (!hasNext()) {
-					throw new NoSuchElementException();
-				}
-
-				removed = false;
-				return (T)data[nextIndex++];
-			}
-
-			@Override
-			public void remove() {
-				if (removed) {
-					throw new IllegalStateException();
-				}
-=======
 	public final boolean contains(Object o) {
 		return containsFast(asElementType(o));
 	}
@@ -278,7 +228,6 @@
 		if (obj == null) {
 			return false;
 		}
->>>>>>> bca2589b
 
 		return get(obj) != null;
 	}
@@ -310,7 +259,6 @@
 	}
 
 	@Override
-	@SuppressWarnings("unchecked")
 	public <U> U[] toArray(U[] a) {
 		if (a.length < size()) {
 			a = Arrays.copyOf(a, size());
@@ -336,12 +284,6 @@
 	}
 
 	@Override
-<<<<<<< HEAD
-	@SuppressWarnings("unchecked")
-	public boolean remove(Object o) {
-		if ( o==null ) return false;
-		int b = getBucket((T)o);
-=======
 	public final boolean remove(Object o) {
 		return removeFast(asElementType(o));
 	}
@@ -352,7 +294,6 @@
 		}
 
 		int b = getBucket(obj);
->>>>>>> bca2589b
 		T[] bucket = buckets[b];
 		if ( bucket==null ) {
 			// no bucket
@@ -379,7 +320,6 @@
 	}
 
 	@Override
-	@SuppressWarnings("unchecked")
 	public boolean containsAll(Collection<?> collection) {
 		if ( collection instanceof Array2DHashSet ) {
 			Array2DHashSet<?> s = (Array2DHashSet<?>)collection;
@@ -393,11 +333,7 @@
 		}
 		else {
 			for (Object o : collection) {
-<<<<<<< HEAD
-				if ( !this.contains((T)o) ) return false;
-=======
 				if ( !this.containsFast(asElementType(o)) ) return false;
->>>>>>> bca2589b
 			}
 		}
 		return true;
@@ -466,7 +402,6 @@
 	}
 
 	@Override
-	@SuppressWarnings("unchecked")
 	public void clear() {
 		buckets = createBuckets(INITAL_CAPACITY);
 		n = 0;
