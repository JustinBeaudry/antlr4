/*
 [The "BSD license"]
  Copyright (c) 2011 Terence Parr
  All rights reserved.

  Redistribution and use in source and binary forms, with or without
  modification, are permitted provided that the following conditions
  are met:

  1. Redistributions of source code must retain the above copyright
     notice, this list of conditions and the following disclaimer.
  2. Redistributions in binary form must reproduce the above copyright
     notice, this list of conditions and the following disclaimer in the
     documentation and/or other materials provided with the distribution.
  3. The name of the author may not be used to endorse or promote products
     derived from this software without specific prior written permission.

  THIS SOFTWARE IS PROVIDED BY THE AUTHOR ``AS IS'' AND ANY EXPRESS OR
  IMPLIED WARRANTIES, INCLUDING, BUT NOT LIMITED TO, THE IMPLIED WARRANTIES
  OF MERCHANTABILITY AND FITNESS FOR A PARTICULAR PURPOSE ARE DISCLAIMED.
  IN NO EVENT SHALL THE AUTHOR BE LIABLE FOR ANY DIRECT, INDIRECT,
  INCIDENTAL, SPECIAL, EXEMPLARY, OR CONSEQUENTIAL DAMAGES (INCLUDING, BUT
  NOT LIMITED TO, PROCUREMENT OF SUBSTITUTE GOODS OR SERVICES; LOSS OF USE,
  DATA, OR PROFITS; OR BUSINESS INTERRUPTION) HOWEVER CAUSED AND ON ANY
  THEORY OF LIABILITY, WHETHER IN CONTRACT, STRICT LIABILITY, OR TORT
  (INCLUDING NEGLIGENCE OR OTHERWISE) ARISING IN ANY WAY OUT OF THE USE OF
  THIS SOFTWARE, EVEN IF ADVISED OF THE POSSIBILITY OF SUCH DAMAGE.
 */

package org.antlr.v4.runtime.misc;

<<<<<<< HEAD
import java.util.Arrays;
=======
import java.io.BufferedWriter;
import java.io.FileWriter;
import java.io.IOException;
import java.io.Writer;
>>>>>>> e63e9774
import java.util.Collection;
import java.util.Iterator;
import java.util.List;

public class Utils {
	public static String join(Iterable<?> iter, String separator) {
		return join(iter.iterator(), separator);
	}

	public static <T> String join(T[] array, String separator) {
		return join(Arrays.asList(array), separator);
	}

    // Seriously: why isn't this built in to java? ugh!
    public static String join(Iterator<?> iter, String separator) {
        StringBuilder buf = new StringBuilder();
        while ( iter.hasNext() ) {
            buf.append(iter.next());
            if ( iter.hasNext() ) {
                buf.append(separator);
            }
        }
        return buf.toString();
    }

	public static boolean equals(Object x, Object y) {
		if (x == y) {
			return true;
		}

		if (x == null || y == null) {
			return false;
		}

		return x.equals(y);
	}

	public static int numNonnull(Object[] data) {
		int n = 0;
		if ( data == null ) return n;
		for (Object o : data) {
			if ( o!=null ) n++;
		}
		return n;
	}

	public  static <T> void removeAllElements(Collection<T> data, T value) {
		if ( data==null ) return;
		while ( data.contains(value) ) data.remove(value);
	}

	public static String escapeWhitespace(String s, boolean escapeSpaces) {
		StringBuilder buf = new StringBuilder();
		for (char c : s.toCharArray()) {
			if ( c==' ' && escapeSpaces ) buf.append('\u00B7');
			else if ( c=='\t' ) buf.append("\\t");
			else if ( c=='\n' ) buf.append("\\n");
			else if ( c=='\r' ) buf.append("\\r");
			else buf.append(c);
		}
		return buf.toString();
	}

<<<<<<< HEAD
	public static <T> void removeAll(@NotNull List<T> list, @NotNull Predicate<? super T> predicate) {
		int j = 0;
		for (int i = 0; i < list.size(); i++) {
			T item = list.get(i);
			if (!predicate.eval(item)) {
				if (j != i) {
					list.set(j, item);
				}

				j++;
			}
		}

		if (j < list.size()) {
			list.subList(j, list.size()).clear();
		}
	}

	public static <T> void removeAll(@NotNull Iterable<T> iterable, @NotNull Predicate<? super T> predicate) {
		if (iterable instanceof List<?>) {
			removeAll((List<T>)iterable, predicate);
			return;
		}

		for (Iterator<T> iterator = iterable.iterator(); iterator.hasNext(); ) {
			T item = iterator.next();
			if (predicate.eval(item)) {
				iterator.remove();
			}
		}
	}

=======
	public static void writeFile(String fileName, String content) throws IOException {
		FileWriter fw = new FileWriter(fileName);
		Writer w = new BufferedWriter(fw);
		w.write(content);
		w.close();
	}
>>>>>>> e63e9774
}<|MERGE_RESOLUTION|>--- conflicted
+++ resolved
@@ -29,14 +29,11 @@
 
 package org.antlr.v4.runtime.misc;
 
-<<<<<<< HEAD
-import java.util.Arrays;
-=======
 import java.io.BufferedWriter;
 import java.io.FileWriter;
 import java.io.IOException;
 import java.io.Writer;
->>>>>>> e63e9774
+import java.util.Arrays;
 import java.util.Collection;
 import java.util.Iterator;
 import java.util.List;
@@ -100,7 +97,13 @@
 		return buf.toString();
 	}
 
-<<<<<<< HEAD
+	public static void writeFile(String fileName, String content) throws IOException {
+		FileWriter fw = new FileWriter(fileName);
+		Writer w = new BufferedWriter(fw);
+		w.write(content);
+		w.close();
+	}
+
 	public static <T> void removeAll(@NotNull List<T> list, @NotNull Predicate<? super T> predicate) {
 		int j = 0;
 		for (int i = 0; i < list.size(); i++) {
@@ -133,12 +136,4 @@
 		}
 	}
 
-=======
-	public static void writeFile(String fileName, String content) throws IOException {
-		FileWriter fw = new FileWriter(fileName);
-		Writer w = new BufferedWriter(fw);
-		w.write(content);
-		w.close();
-	}
->>>>>>> e63e9774
 }