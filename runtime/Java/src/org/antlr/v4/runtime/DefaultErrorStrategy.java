--- conflicted
+++ resolved
@@ -385,13 +385,8 @@
 	protected <T extends Symbol> T constructToken(TokenSource<T> tokenSource, int expectedTokenType, String tokenText, Symbol current) {
 		TokenFactory<? extends T> factory = tokenSource.getTokenFactory();
 		return
-<<<<<<< HEAD
-			factory.create(tokenSource, expectedTokenType, tokenText,
+			factory.create(new Pair<TokenSource, CharStream>(current.getTokenSource(), current.getTokenSource().getInputStream()), expectedTokenType, tokenText,
 							Symbol.DEFAULT_CHANNEL,
-=======
-			_factory.create(new Pair<TokenSource, CharStream>(current.getTokenSource(), current.getTokenSource().getInputStream()), expectedTokenType, tokenText,
-							Token.DEFAULT_CHANNEL,
->>>>>>> 3946c05e
 							-1, -1,
 							current.getLine(), current.getCharPositionInLine());
 	}
