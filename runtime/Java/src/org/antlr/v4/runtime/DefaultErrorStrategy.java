/*
 [The "BSD license"]
  Copyright (c) 2011 Terence Parr
  All rights reserved.

  Redistribution and use in source and binary forms, with or without
  modification, are permitted provided that the following conditions
  are met:

  1. Redistributions of source code must retain the above copyright
     notice, this list of conditions and the following disclaimer.
  2. Redistributions in binary form must reproduce the above copyright
     notice, this list of conditions and the following disclaimer in the
     documentation and/or other materials provided with the distribution.
  3. The name of the author may not be used to endorse or promote products
     derived from this software without specific prior written permission.

  THIS SOFTWARE IS PROVIDED BY THE AUTHOR ``AS IS'' AND ANY EXPRESS OR
  IMPLIED WARRANTIES, INCLUDING, BUT NOT LIMITED TO, THE IMPLIED WARRANTIES
  OF MERCHANTABILITY AND FITNESS FOR A PARTICULAR PURPOSE ARE DISCLAIMED.
  IN NO EVENT SHALL THE AUTHOR BE LIABLE FOR ANY DIRECT, INDIRECT,
  INCIDENTAL, SPECIAL, EXEMPLARY, OR CONSEQUENTIAL DAMAGES (INCLUDING, BUT
  NOT LIMITED TO, PROCUREMENT OF SUBSTITUTE GOODS OR SERVICES; LOSS OF USE,
  DATA, OR PROFITS; OR BUSINESS INTERRUPTION) HOWEVER CAUSED AND ON ANY
  THEORY OF LIABILITY, WHETHER IN CONTRACT, STRICT LIABILITY, OR TORT
  (INCLUDING NEGLIGENCE OR OTHERWISE) ARISING IN ANY WAY OUT OF THE USE OF
  THIS SOFTWARE, EVEN IF ADVISED OF THE POSSIBILITY OF SUCH DAMAGE.
 */

package org.antlr.v4.runtime;

import org.antlr.v4.runtime.atn.ATN;
import org.antlr.v4.runtime.atn.ATNState;
import org.antlr.v4.runtime.atn.BlockStartState;
import org.antlr.v4.runtime.atn.PlusBlockStartState;
import org.antlr.v4.runtime.atn.PlusLoopbackState;
import org.antlr.v4.runtime.atn.RuleTransition;
import org.antlr.v4.runtime.atn.StarLoopEntryState;
import org.antlr.v4.runtime.atn.StarLoopbackState;
import org.antlr.v4.runtime.misc.IntervalSet;
import org.antlr.v4.runtime.misc.NotNull;

/** This is the default error handling mechanism for ANTLR parsers
 *  and tree parsers.
 */
public class DefaultErrorStrategy implements ANTLRErrorStrategy {
	/** How to create token objects */
	protected TokenFactory<?> _factory = CommonTokenFactory.DEFAULT;

	/** This is true after we see an error and before having successfully
	 *  matched a token. Prevents generation of more than one error message
	 *  per error.
	 */
	protected boolean errorRecoveryMode = false;

	/** The index into the input stream where the last error occurred.
	 * 	This is used to prevent infinite loops where an error is found
	 *  but no token is consumed during recovery...another error is found,
	 *  ad nauseum.  This is a failsafe mechanism to guarantee that at least
	 *  one token/tree node is consumed for two errors.
	 */
	protected int lastErrorIndex = -1;

	protected IntervalSet lastErrorStates;

	@Override
	public void setTokenFactory(TokenFactory<?> factory) {
		this._factory = factory;
	}

	@Override
	public void beginErrorCondition(Parser recognizer) {
		errorRecoveryMode = true;
	}

	@Override
	public boolean inErrorRecoveryMode(Parser recognizer) {
		return errorRecoveryMode;
	}

	@Override
	public void endErrorCondition(Parser recognizer) {
		errorRecoveryMode = false;
		lastErrorStates = null;
		lastErrorIndex = -1;
	}

	@Override
	public void reportError(Parser recognizer,
							RecognitionException e)
		throws RecognitionException
	{
		// if we've already reported an error and have not matched a token
		// yet successfully, don't report any errors.
		if (errorRecoveryMode) {
//			System.err.print("[SPURIOUS] ");
			return; // don't count spurious errors
		}
		recognizer._syntaxErrors++;
		beginErrorCondition(recognizer);
		if ( e instanceof NoViableAltException ) {
			reportNoViableAlternative(recognizer, (NoViableAltException) e);
		}
		else if ( e instanceof InputMismatchException ) {
			reportInputMismatch(recognizer, (InputMismatchException)e);
		}
		else if ( e instanceof FailedPredicateException ) {
			reportFailedPredicate(recognizer, (FailedPredicateException)e);
		}
		else {
			System.err.println("unknown recognition error type: "+e.getClass().getName());
			if ( recognizer!=null ) {
				recognizer.notifyErrorListeners(e.getOffendingToken(), e.getMessage(), e);
			}
		}
	}

	/** Recover from NoViableAlt errors. Also there could be a mismatched
	 *  token that the match() routine could not recover from.
	 */
	@Override
	public void recover(Parser recognizer, RecognitionException e) {
//		System.out.println("recover in "+recognizer.getRuleInvocationStack()+
//						   " index="+recognizer.getInputStream().index()+
//						   ", lastErrorIndex="+
//						   lastErrorIndex+
//						   ", states="+lastErrorStates);
		if ( lastErrorIndex==recognizer.getInputStream().index() &&
<<<<<<< HEAD
			lastErrorStates != null &&
			lastErrorStates.contains(recognizer._ctx.s) ) {
=======
		lastErrorStates.contains(recognizer.getState()) ) {
>>>>>>> e8765ef2
			// uh oh, another error at same token index and previously-visited
			// state in ATN; must be a case where LT(1) is in the recovery
			// token set so nothing got consumed. Consume a single token
			// at least to prevent an infinite loop; this is a failsafe.
//			System.err.println("seen error condition before index="+
//							   lastErrorIndex+", states="+lastErrorStates);
//			System.err.println("FAILSAFE consumes "+recognizer.getTokenNames()[recognizer.getInputStream().LA(1)]);
			recognizer.consume();
		}
		lastErrorIndex = recognizer.getInputStream().index();
		if ( lastErrorStates==null ) lastErrorStates = new IntervalSet();
		lastErrorStates.add(recognizer.getState());
		IntervalSet followSet = getErrorRecoverySet(recognizer);
		consumeUntil(recognizer, followSet);
	}

	/** Make sure that the current lookahead symbol is consistent with
	 *  what were expecting at this point in the ATN.
	 *
	 *  At the start of a sub rule upon error, sync() performs single
	 *  token deletion, if possible. If it can't do that, it bails
	 *  on the current rule and uses the default error recovery,
	 *  which consumes until the resynchronization set of the current rule.
	 *
	 *  If the sub rule is optional, ()? or ()* or optional alternative,
	 *  then the expected set includes what follows the subrule.
	 *
	 *  During loop iteration, it consumes until it sees a token that can
	 *  start a sub rule or what follows loop. Yes, that is pretty aggressive.
	 *  We opt to stay in the loop as long as possible.
 	 */
	@Override
	public void sync(Parser recognizer) {
		ATNState s = recognizer.getInterpreter().atn.states.get(recognizer.getState());
//		System.err.println("sync @ "+s.stateNumber+"="+s.getClass().getSimpleName());
		// If already recovering, don't try to sync
        if ( errorRecoveryMode ) return;

        TokenStream tokens = recognizer.getInputStream();
        int la = tokens.LA(1);

        // try cheaper subset first; might get lucky. seems to shave a wee bit off
        if ( recognizer.getATN().nextTokens(s).contains(la) || la==Token.EOF ) return;

		// Return but don't end recovery. only do that upon valid token match
		if (recognizer.isExpectedToken(la)) {
			return;
		}

		if ( s instanceof PlusBlockStartState ||
			 s instanceof StarLoopEntryState ||
			 s instanceof BlockStartState )
		{
			// report error and recover if possible
			if ( singleTokenDeletion(recognizer)!=null ) return;
			throw new InputMismatchException(recognizer);
		}
		if ( s instanceof PlusLoopbackState ||
			 s instanceof StarLoopbackState )
		{
//			System.err.println("at loop back: "+s.getClass().getSimpleName());
			reportUnwantedToken(recognizer);
			IntervalSet expecting = recognizer.getExpectedTokens();
			IntervalSet whatFollowsLoopIterationOrRule =
				expecting.or(getErrorRecoverySet(recognizer));
			consumeUntil(recognizer, whatFollowsLoopIterationOrRule);
		}
		// do nothing if we can't identify the exact kind of ATN state
	}

	public void reportNoViableAlternative(Parser recognizer,
										  NoViableAltException e)
	throws RecognitionException
	{
		TokenStream tokens = recognizer.getInputStream();
		String input;
		if (tokens instanceof TokenStream) {
			if ( e.getStartToken().getType()==Token.EOF ) input = "<EOF>";
			else input = tokens.getText(e.getStartToken(), e.getOffendingToken());
		}
		else {
			input = "<unknown input>";
		}
		String msg = "no viable alternative at input "+escapeWSAndQuote(input);
		recognizer.notifyErrorListeners(e.getOffendingToken(), msg, e);
	}

	public void reportInputMismatch(Parser recognizer,
									InputMismatchException e)
		throws RecognitionException
	{
		String msg = "mismatched input "+getTokenErrorDisplay(e.getOffendingToken())+
		" expecting "+e.getExpectedTokens().toString(recognizer.getTokenNames());
		recognizer.notifyErrorListeners(e.getOffendingToken(), msg, e);
	}

	public void reportFailedPredicate(Parser recognizer,
									  FailedPredicateException e)
		throws RecognitionException
	{
		String ruleName = recognizer.getRuleNames()[recognizer._ctx.getRuleIndex()];
		String msg = "rule "+ruleName+" "+e.getMessage();
		recognizer.notifyErrorListeners(e.getOffendingToken(), msg, e);
	}

	public void reportUnwantedToken(Parser recognizer) {
		if (errorRecoveryMode) return;
		recognizer._syntaxErrors++;
		beginErrorCondition(recognizer);

		Token t = recognizer.getCurrentToken();
		String tokenName = getTokenErrorDisplay(t);
		IntervalSet expecting = getExpectedTokens(recognizer);
		String msg = "extraneous input "+tokenName+" expecting "+
			expecting.toString(recognizer.getTokenNames());
		recognizer.notifyErrorListeners(t, msg, null);
	}

	public void reportMissingToken(Parser recognizer) {
		if (errorRecoveryMode) return;
		recognizer._syntaxErrors++;
		beginErrorCondition(recognizer);

		Token t = recognizer.getCurrentToken();
		IntervalSet expecting = getExpectedTokens(recognizer);
		String msg = "missing "+expecting.toString(recognizer.getTokenNames())+
			" at "+getTokenErrorDisplay(t);

		recognizer.notifyErrorListeners(t, msg, null);
	}

	/** Attempt to recover from a single missing or extra token.
	 *
	 *  EXTRA TOKEN
	 *
	 *  LA(1) is not what we are looking for.  If LA(2) has the right token,
	 *  however, then assume LA(1) is some extra spurious token.  Delete it
	 *  and LA(2) as if we were doing a normal match(), which advances the
	 *  input.
	 *
	 *  MISSING TOKEN
	 *
	 *  If current token is consistent with what could come after
	 *  ttype then it is ok to "insert" the missing token, else throw
	 *  exception For example, Input "i=(3;" is clearly missing the
	 *  ')'.  When the parser returns from the nested call to expr, it
	 *  will have call chain:
	 *
	 *    stat -> expr -> atom
	 *
	 *  and it will be trying to match the ')' at this point in the
	 *  derivation:
	 *
	 *       => ID '=' '(' INT ')' ('+' atom)* ';'
	 *                          ^
	 *  match() will see that ';' doesn't match ')' and report a
	 *  mismatched token error.  To recover, it sees that LA(1)==';'
	 *  is in the set of tokens that can follow the ')' token
	 *  reference in rule atom.  It can assume that you forgot the ')'.
	 */
	@Override
	public Token recoverInline(Parser recognizer)
		throws RecognitionException
	{
		// SINGLE TOKEN DELETION
		Token matchedSymbol = singleTokenDeletion(recognizer);
		if ( matchedSymbol!=null ) {
			// we have deleted the extra token.
			// now, move past ttype token as if all were ok
			recognizer.consume();
			return matchedSymbol;
		}

		// SINGLE TOKEN INSERTION
		if ( singleTokenInsertion(recognizer) ) {
			return getMissingSymbol(recognizer);
		}

		// even that didn't work; must throw the exception
		throw new InputMismatchException(recognizer);
	}

	// if next token is what we are looking for then "delete" this token
	public boolean singleTokenInsertion(Parser recognizer) {
		int currentSymbolType = recognizer.getInputStream().LA(1);
		// if current token is consistent with what could come after current
		// ATN state, then we know we're missing a token; error recovery
		// is free to conjure up and insert the missing token
		ATNState currentState = recognizer.getInterpreter().atn.states.get(recognizer.getState());
		ATNState next = currentState.transition(0).target;
		ATN atn = recognizer.getInterpreter().atn;
		IntervalSet expectingAtLL2 = atn.nextTokens(next, recognizer._ctx);
//		System.out.println("LT(2) set="+expectingAtLL2.toString(recognizer.getTokenNames()));
		if ( expectingAtLL2.contains(currentSymbolType) ) {
			reportMissingToken(recognizer);
			return true;
		}
		return false;
	}

	public Token singleTokenDeletion(Parser recognizer) {
		int nextTokenType = recognizer.getInputStream().LA(2);
		IntervalSet expecting = getExpectedTokens(recognizer);
		if ( expecting.contains(nextTokenType) ) {
			reportUnwantedToken(recognizer);
			/*
			System.err.println("recoverFromMismatchedToken deleting "+
							   ((TokenStream)recognizer.getInputStream()).LT(1)+
							   " since "+((TokenStream)recognizer.getInputStream()).LT(2)+
							   " is what we want");
			*/
			recognizer.consume(); // simply delete extra token
			// we want to return the token we're actually matching
			Token matchedSymbol = recognizer.getCurrentToken();
			endErrorCondition(recognizer);  // we know current token is correct
			return matchedSymbol;
		}
		return null;
	}

	/** Conjure up a missing token during error recovery.
	 *
	 *  The recognizer attempts to recover from single missing
	 *  symbols. But, actions might refer to that missing symbol.
	 *  For example, x=ID {f($x);}. The action clearly assumes
	 *  that there has been an identifier matched previously and that
	 *  $x points at that token. If that token is missing, but
	 *  the next token in the stream is what we want we assume that
	 *  this token is missing and we keep going. Because we
	 *  have to return some token to replace the missing token,
	 *  we have to conjure one up. This method gives the user control
	 *  over the tokens returned for missing tokens. Mostly,
	 *  you will want to create something special for identifier
	 *  tokens. For literals such as '{' and ',', the default
	 *  action in the parser or tree parser works. It simply creates
	 *  a CommonToken of the appropriate type. The text will be the token.
	 *  If you change what tokens must be created by the lexer,
	 *  override this method to create the appropriate tokens.
	 */
	protected Token getMissingSymbol(Parser recognizer) {
		Token currentSymbol = recognizer.getCurrentToken();
		IntervalSet expecting = getExpectedTokens(recognizer);
		int expectedTokenType = expecting.getMinElement(); // get any element
		String tokenText;
		if ( expectedTokenType== Token.EOF ) tokenText = "<missing EOF>";
		else tokenText = "<missing "+recognizer.getTokenNames()[expectedTokenType]+">";
		Token current = currentSymbol;
		Token lookback = recognizer.getInputStream().LT(-1);
		if ( current.getType() == Token.EOF && lookback!=null ) {
			current = lookback;
		}
		return
			_factory.create(current.getTokenSource(), expectedTokenType, tokenText,
							Token.DEFAULT_CHANNEL,
							-1, -1,
							current.getLine(), current.getCharPositionInLine());
	}

	public IntervalSet getExpectedTokens(Parser recognizer) {
		return recognizer.getExpectedTokens();
	}

	/** How should a token be displayed in an error message? The default
	 *  is to display just the text, but during development you might
	 *  want to have a lot of information spit out.  Override in that case
	 *  to use t.toString() (which, for CommonToken, dumps everything about
	 *  the token). This is better than forcing you to override a method in
	 *  your token objects because you don't have to go modify your lexer
	 *  so that it creates a new Java type.
	 */
	public String getTokenErrorDisplay(Token t) {
		if ( t==null ) return "<no token>";
		String s = getSymbolText(t);
		if ( s==null ) {
			if ( getSymbolType(t)==Token.EOF ) {
				s = "<EOF>";
			}
			else {
				s = "<"+getSymbolType(t)+">";
			}
		}
		return escapeWSAndQuote(s);
	}

	protected String getSymbolText(@NotNull Token symbol) {
		return symbol.getText();
	}

	protected int getSymbolType(@NotNull Token symbol) {
		return symbol.getType();
	}

	protected String escapeWSAndQuote(String s) {
//		if ( s==null ) return s;
		s = s.replaceAll("\n","\\\\n");
		s = s.replaceAll("\r","\\\\r");
		s = s.replaceAll("\t","\\\\t");
		return "'"+s+"'";
	}

	/*  Compute the error recovery set for the current rule.  During
	 *  rule invocation, the parser pushes the set of tokens that can
	 *  follow that rule reference on the stack; this amounts to
	 *  computing FIRST of what follows the rule reference in the
	 *  enclosing rule. See LinearApproximator.FIRST().
	 *  This local follow set only includes tokens
	 *  from within the rule; i.e., the FIRST computation done by
	 *  ANTLR stops at the end of a rule.
	 *
	 *  EXAMPLE
	 *
	 *  When you find a "no viable alt exception", the input is not
	 *  consistent with any of the alternatives for rule r.  The best
	 *  thing to do is to consume tokens until you see something that
	 *  can legally follow a call to r *or* any rule that called r.
	 *  You don't want the exact set of viable next tokens because the
	 *  input might just be missing a token--you might consume the
	 *  rest of the input looking for one of the missing tokens.
	 *
	 *  Consider grammar:
	 *
	 *  a : '[' b ']'
	 *    | '(' b ')'
	 *    ;
	 *  b : c '^' INT ;
	 *  c : ID
	 *    | INT
	 *    ;
	 *
	 *  At each rule invocation, the set of tokens that could follow
	 *  that rule is pushed on a stack.  Here are the various
	 *  context-sensitive follow sets:
	 *
	 *  FOLLOW(b1_in_a) = FIRST(']') = ']'
	 *  FOLLOW(b2_in_a) = FIRST(')') = ')'
	 *  FOLLOW(c_in_b) = FIRST('^') = '^'
	 *
	 *  Upon erroneous input "[]", the call chain is
	 *
	 *  a -> b -> c
	 *
	 *  and, hence, the follow context stack is:
	 *
	 *  depth     follow set       start of rule execution
	 *    0         <EOF>                    a (from main())
	 *    1          ']'                     b
	 *    2          '^'                     c
	 *
	 *  Notice that ')' is not included, because b would have to have
	 *  been called from a different context in rule a for ')' to be
	 *  included.
	 *
	 *  For error recovery, we cannot consider FOLLOW(c)
	 *  (context-sensitive or otherwise).  We need the combined set of
	 *  all context-sensitive FOLLOW sets--the set of all tokens that
	 *  could follow any reference in the call chain.  We need to
	 *  resync to one of those tokens.  Note that FOLLOW(c)='^' and if
	 *  we resync'd to that token, we'd consume until EOF.  We need to
	 *  sync to context-sensitive FOLLOWs for a, b, and c: {']','^'}.
	 *  In this case, for input "[]", LA(1) is ']' and in the set, so we would
	 *  not consume anything. After printing an error, rule c would
	 *  return normally.  Rule b would not find the required '^' though.
	 *  At this point, it gets a mismatched token error and throws an
	 *  exception (since LA(1) is not in the viable following token
	 *  set).  The rule exception handler tries to recover, but finds
	 *  the same recovery set and doesn't consume anything.  Rule b
	 *  exits normally returning to rule a.  Now it finds the ']' (and
	 *  with the successful match exits errorRecovery mode).
	 *
	 *  So, you can see that the parser walks up the call chain looking
	 *  for the token that was a member of the recovery set.
	 *
	 *  Errors are not generated in errorRecovery mode.
	 *
	 *  ANTLR's error recovery mechanism is based upon original ideas:
	 *
	 *  "Algorithms + Data Structures = Programs" by Niklaus Wirth
	 *
	 *  and
	 *
	 *  "A note on error recovery in recursive descent parsers":
	 *  http://portal.acm.org/citation.cfm?id=947902.947905
	 *
	 *  Later, Josef Grosch had some good ideas:
	 *
	 *  "Efficient and Comfortable Error Recovery in Recursive Descent
	 *  Parsers":
	 *  ftp://www.cocolab.com/products/cocktail/doca4.ps/ell.ps.zip
	 *
	 *  Like Grosch I implement context-sensitive FOLLOW sets that are combined
	 *  at run-time upon error to avoid overhead during parsing.
	 */
	protected IntervalSet getErrorRecoverySet(Parser recognizer) {
		ATN atn = recognizer.getInterpreter().atn;
		RuleContext ctx = recognizer._ctx;
		IntervalSet recoverSet = new IntervalSet();
		while ( ctx!=null && ctx.invokingState>=0 ) {
			// compute what follows who invoked us
			ATNState invokingState = atn.states.get(ctx.invokingState);
			RuleTransition rt = (RuleTransition)invokingState.transition(0);
			IntervalSet follow = atn.nextTokens(rt.followState);
			recoverSet.addAll(follow);
			ctx = ctx.parent;
		}
        recoverSet.remove(Token.EPSILON);
//		System.out.println("recover set "+recoverSet.toString(recognizer.getTokenNames()));
		return recoverSet;
	}

	/** Consume tokens until one matches the given token set */
	public void consumeUntil(Parser recognizer, IntervalSet set) {
//		System.err.println("consumeUntil("+set.toString(recognizer.getTokenNames())+")");
		int ttype = recognizer.getInputStream().LA(1);
		while (ttype != Token.EOF && !set.contains(ttype) ) {
            //System.out.println("consume during recover LA(1)="+getTokenNames()[input.LA(1)]);
//			recognizer.getInputStream().consume();
            recognizer.consume();
            ttype = recognizer.getInputStream().LA(1);
        }
    }
}<|MERGE_RESOLUTION|>--- conflicted
+++ resolved
@@ -126,12 +126,8 @@
 //						   lastErrorIndex+
 //						   ", states="+lastErrorStates);
 		if ( lastErrorIndex==recognizer.getInputStream().index() &&
-<<<<<<< HEAD
 			lastErrorStates != null &&
-			lastErrorStates.contains(recognizer._ctx.s) ) {
-=======
-		lastErrorStates.contains(recognizer.getState()) ) {
->>>>>>> e8765ef2
+			lastErrorStates.contains(recognizer.getState()) ) {
 			// uh oh, another error at same token index and previously-visited
 			// state in ATN; must be a case where LT(1) is in the recovery
 			// token set so nothing got consumed. Consume a single token
