--- conflicted
+++ resolved
@@ -327,15 +327,9 @@
 	protected void reportInputMismatch(@NotNull Parser recognizer,
 									   @NotNull InputMismatchException e)
 	{
-<<<<<<< HEAD
 		String msg = "mismatched input "+getTokenErrorDisplay(e.getOffendingToken(recognizer))+
-		" expecting "+e.getExpectedTokens().toString(recognizer.getTokenNames());
+		" expecting "+e.getExpectedTokens().toString(recognizer.getVocabulary());
 		notifyErrorListeners(recognizer, msg, e);
-=======
-		String msg = "mismatched input "+getTokenErrorDisplay(e.getOffendingToken())+
-		" expecting "+e.getExpectedTokens().toString(recognizer.getVocabulary());
-		recognizer.notifyErrorListeners(e.getOffendingToken(), msg, e);
->>>>>>> d5066026
 	}
 
 	/**
