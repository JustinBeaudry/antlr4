--- conflicted
+++ resolved
@@ -343,16 +343,9 @@
 			line = offendingToken.getLine();
 			charPositionInLine = offendingToken.getCharPositionInLine();
 		}
-<<<<<<< HEAD
-		List<? extends ANTLRErrorListener<? super Symbol>> listeners = getErrorListeners();
-		for (ANTLRErrorListener<? super Symbol> listener : listeners) {
-			listener.error(this, offendingToken, line, charPositionInLine, msg, e);
-		}
-=======
-
-		ANTLRErrorListener<? super Token> listener = getErrorListenerDispatch();
+
+		ANTLRErrorListener<? super Symbol> listener = getErrorListenerDispatch();
 		listener.error(this, offendingToken, line, charPositionInLine, msg, e);
->>>>>>> ec5a7b8f
 	}
 
 	/** Consume the current symbol and return it. E.g., given the following
@@ -474,6 +467,11 @@
 		return _ctx;
 	}
 
+	@Override
+	public ParserErrorListener<? super Symbol> getErrorListenerDispatch() {
+		return new ProxyParserErrorListener<Symbol>(getErrorListeners());
+	}
+
 	public boolean inContext(String context) {
 		// TODO: useful in parser?
 		return false;
