--- conflicted
+++ resolved
@@ -33,14 +33,8 @@
 import org.antlr.v4.runtime.Token;
 
 public interface ParseTreeListener<Symbol extends Token> {
-<<<<<<< HEAD
-    void visitTerminal(ParseTree.TerminalNode<? extends Symbol> node);
+	void visitTerminal(ParseTree.TerminalNode<? extends Symbol> node);
+	void visitErrorNode(ParseTree.ErrorNode<? extends Symbol> node);
     void enterEveryRule(ParserRuleContext<? extends Symbol> ctx);
     void exitEveryRule(ParserRuleContext<? extends Symbol> ctx);
-=======
-	void visitTerminal(ParseTree.TerminalNode<Symbol> node);
-	void visitErrorNode(ParseTree.ErrorNode<Symbol> node);
-    void enterEveryRule(ParserRuleContext<Symbol> ctx);
-    void exitEveryRule(ParserRuleContext<Symbol> ctx);
->>>>>>> dbc5eae4
 }