/*
 [The "BSD license"]
  Copyright (c) 2011 Terence Parr
  All rights reserved.

  Redistribution and use in source and binary forms, with or without
  modification, are permitted provided that the following conditions
  are met:

  1. Redistributions of source code must retain the above copyright
     notice, this list of conditions and the following disclaimer.
  2. Redistributions in binary form must reproduce the above copyright
     notice, this list of conditions and the following disclaimer in the
     documentation and/or other materials provided with the distribution.
  3. The name of the author may not be used to endorse or promote products
     derived from this software without specific prior written permission.

  THIS SOFTWARE IS PROVIDED BY THE AUTHOR ``AS IS'' AND ANY EXPRESS OR
  IMPLIED WARRANTIES, INCLUDING, BUT NOT LIMITED TO, THE IMPLIED WARRANTIES
  OF MERCHANTABILITY AND FITNESS FOR A PARTICULAR PURPOSE ARE DISCLAIMED.
  IN NO EVENT SHALL THE AUTHOR BE LIABLE FOR ANY DIRECT, INDIRECT,
  INCIDENTAL, SPECIAL, EXEMPLARY, OR CONSEQUENTIAL DAMAGES (INCLUDING, BUT
  NOT LIMITED TO, PROCUREMENT OF SUBSTITUTE GOODS OR SERVICES; LOSS OF USE,
  DATA, OR PROFITS; OR BUSINESS INTERRUPTION) HOWEVER CAUSED AND ON ANY
  THEORY OF LIABILITY, WHETHER IN CONTRACT, STRICT LIABILITY, OR TORT
  (INCLUDING NEGLIGENCE OR OTHERWISE) ARISING IN ANY WAY OUT OF THE USE OF
  THIS SOFTWARE, EVEN IF ADVISED OF THE POSSIBILITY OF SUCH DAMAGE.
 */

package org.antlr.v4.runtime.tree;

import org.antlr.v4.runtime.Parser;
import org.antlr.v4.runtime.Token;
import org.antlr.v4.runtime.misc.NotNull;
import org.antlr.v4.runtime.misc.Utils;
import org.antlr.v4.runtime.tree.gui.TreePostScriptGenerator;

import java.io.BufferedWriter;
import java.io.FileWriter;
import java.io.IOException;
import java.util.ArrayList;
import java.util.Collections;
import java.util.List;

/** A set of utility routines useful for all kinds of ANTLR trees */
public class Trees {

	public static String getPS(Tree t, Parser<?> recog,
							   String fontName, int fontSize)
	{
		TreePostScriptGenerator psgen =
			new TreePostScriptGenerator(recog, t, fontName, fontSize);
		return psgen.getPS();
	}

	public static String getPS(Tree t, Parser<?> recog) {
		return getPS(t, recog, "Helvetica", 11);
	}

	public static void writePS(Tree t, Parser<?> recog,
							   String fileName,
							   String fontName, int fontSize)
		throws IOException
	{
		String ps = getPS(t, recog, fontName, fontSize);
		FileWriter f = new FileWriter(fileName);
		BufferedWriter bw = new BufferedWriter(f);
		bw.write(ps);
		bw.close();
	}

	public static void writePS(Tree t, Parser<?> recog, String fileName)
		throws IOException
	{
		writePS(t, recog, fileName, "Helvetica", 11);
	}

	/** Print out a whole tree in LISP form. getNodeText is used on the
	 *  node payloads to get the text for the nodes.  Detect
	 *  parse trees and extract data appropriately.
	 */
	public static String toStringTree(Tree t, Parser<?> recog) {
		String s = Utils.escapeWhitespace(getNodeText(t, recog), false);
		if ( t.getChildCount()==0 ) return s;
		StringBuilder buf = new StringBuilder();
		buf.append("(");
		s = Utils.escapeWhitespace(getNodeText(t, recog), false);
		buf.append(s);
		buf.append(' ');
		for (int i = 0; i<t.getChildCount(); i++) {
			if ( i>0 ) buf.append(' ');
			buf.append(toStringTree(t.getChild(i), recog));
		}
		buf.append(")");
		return buf.toString();
	}

	public static String getNodeText(Tree t, Parser<?> recog) {
		if ( recog!=null ) {
<<<<<<< HEAD
			if ( t instanceof ParseTree.RuleNode ) {
				int ruleIndex = ((ParseTree.RuleNode<?>)t).getRuleContext().getRuleIndex();
				String ruleName = recog.getRuleNames()[ruleIndex];
				return ruleName;
			}
			else if ( t instanceof ParseTree.ErrorNodeImpl ) {
=======
			if ( t instanceof RuleNode ) {
				int ruleIndex = ((RuleNode)t).getRuleContext().getRuleIndex();
				String ruleName = recog.getRuleNames()[ruleIndex];
				return ruleName;
			}
			else if ( t instanceof ErrorNode) {
>>>>>>> 199e9892
				return t.toString();
			}
			else if ( t instanceof TerminalNode) {
				Object symbol = ((TerminalNode<?>)t).getSymbol();
				if (symbol instanceof Token) {
					String s = ((Token)symbol).getText();
					return s;
				}
			}
		}
		// no recog for rule names
		Object payload = t.getPayload();
		if ( payload instanceof Token ) {
			return ((Token)payload).getText();
		}
		return t.getPayload().toString();
	}

	/** Return a list of all ancestors of this node.  The first node of
	 *  list is the root and the last is the parent of this node.
	 */
	@NotNull
	public static List<? extends Tree> getAncestors(@NotNull Tree t) {
		if ( t.getParent()==null ) return Collections.emptyList();
		List<Tree> ancestors = new ArrayList<Tree>();
		t = t.getParent();
		while ( t!=null ) {
			ancestors.add(0, t); // insert at start
			t = t.getParent();
		}
		return ancestors;
	}

}<|MERGE_RESOLUTION|>--- conflicted
+++ resolved
@@ -97,21 +97,12 @@
 
 	public static String getNodeText(Tree t, Parser<?> recog) {
 		if ( recog!=null ) {
-<<<<<<< HEAD
-			if ( t instanceof ParseTree.RuleNode ) {
-				int ruleIndex = ((ParseTree.RuleNode<?>)t).getRuleContext().getRuleIndex();
+			if ( t instanceof RuleNode ) {
+				int ruleIndex = ((RuleNode<?>)t).getRuleContext().getRuleIndex();
 				String ruleName = recog.getRuleNames()[ruleIndex];
 				return ruleName;
 			}
-			else if ( t instanceof ParseTree.ErrorNodeImpl ) {
-=======
-			if ( t instanceof RuleNode ) {
-				int ruleIndex = ((RuleNode)t).getRuleContext().getRuleIndex();
-				String ruleName = recog.getRuleNames()[ruleIndex];
-				return ruleName;
-			}
-			else if ( t instanceof ErrorNode) {
->>>>>>> 199e9892
+			else if ( t instanceof ErrorNode ) {
 				return t.toString();
 			}
 			else if ( t instanceof TerminalNode) {
