--- conflicted
+++ resolved
@@ -47,14 +47,9 @@
  *  This is not a subclass of UnbufferedTokenStream because I don't want
  *  to confuse small moving window of tokens it uses for the full buffer.
  */
-<<<<<<< HEAD
 public class BufferedTokenStream<T extends Token> implements TokenStream<T> {
+	@NotNull
     protected TokenSource<? extends T> tokenSource;
-=======
-public class BufferedTokenStream<T extends Token> implements TokenStream {
-	@NotNull
-    protected TokenSource tokenSource;
->>>>>>> dd0944b9
 
     /** Record every single token pulled from the source so we can reproduce
      *  chunks of it later.  The buffer in LookaheadStream overlaps sometimes
@@ -79,14 +74,10 @@
 	 */
 	protected boolean fetchedEOF;
 
-<<<<<<< HEAD
     public BufferedTokenStream(TokenSource<? extends T> tokenSource) {
-=======
-    public BufferedTokenStream(TokenSource tokenSource) {
 		if (tokenSource == null) {
 			throw new NullPointerException("tokenSource cannot be null");
 		}
->>>>>>> dd0944b9
         this.tokenSource = tokenSource;
     }
 
