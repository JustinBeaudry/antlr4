--- conflicted
+++ resolved
@@ -29,12 +29,8 @@
  */
 using Antlr4.Runtime;
 using Antlr4.Runtime.Atn;
-<<<<<<< HEAD
 using Antlr4.Runtime.Misc;
 using Antlr4.Runtime.Sharpen;
-=======
-using Sharpen;
->>>>>>> eef89a00
 
 namespace Antlr4.Runtime.Atn
 {
@@ -54,15 +50,11 @@
         /// <summary>Gets the serialization type of the lexer action.</summary>
         /// <remarks>Gets the serialization type of the lexer action.</remarks>
         /// <returns>The serialization type of the lexer action.</returns>
-<<<<<<< HEAD
-        [return: NotNull]
-        LexerActionType GetActionType();
-=======
+        [NotNull]
         LexerActionType ActionType
         {
             get;
         }
->>>>>>> eef89a00
 
         /// <summary>Gets whether the lexer action is position-dependent.</summary>
         /// <remarks>
