/*
 * [The "BSD license"]
 *  Copyright (c) 2013 Terence Parr
 *  Copyright (c) 2013 Sam Harwell
 *  All rights reserved.
 *
 *  Redistribution and use in source and binary forms, with or without
 *  modification, are permitted provided that the following conditions
 *  are met:
 *
 *  1. Redistributions of source code must retain the above copyright
 *     notice, this list of conditions and the following disclaimer.
 *  2. Redistributions in binary form must reproduce the above copyright
 *     notice, this list of conditions and the following disclaimer in the
 *     documentation and/or other materials provided with the distribution.
 *  3. The name of the author may not be used to endorse or promote products
 *     derived from this software without specific prior written permission.
 *
 *  THIS SOFTWARE IS PROVIDED BY THE AUTHOR ``AS IS'' AND ANY EXPRESS OR
 *  IMPLIED WARRANTIES, INCLUDING, BUT NOT LIMITED TO, THE IMPLIED WARRANTIES
 *  OF MERCHANTABILITY AND FITNESS FOR A PARTICULAR PURPOSE ARE DISCLAIMED.
 *  IN NO EVENT SHALL THE AUTHOR BE LIABLE FOR ANY DIRECT, INDIRECT,
 *  INCIDENTAL, SPECIAL, EXEMPLARY, OR CONSEQUENTIAL DAMAGES (INCLUDING, BUT
 *  NOT LIMITED TO, PROCUREMENT OF SUBSTITUTE GOODS OR SERVICES; LOSS OF USE,
 *  DATA, OR PROFITS; OR BUSINESS INTERRUPTION) HOWEVER CAUSED AND ON ANY
 *  THEORY OF LIABILITY, WHETHER IN CONTRACT, STRICT LIABILITY, OR TORT
 *  (INCLUDING NEGLIGENCE OR OTHERWISE) ARISING IN ANY WAY OUT OF THE USE OF
 *  THIS SOFTWARE, EVEN IF ADVISED OF THE POSSIBILITY OF SUCH DAMAGE.
 */
using System;
using System.Collections.Generic;
using Antlr4.Runtime;
using Antlr4.Runtime.Atn;
using Antlr4.Runtime.Misc;
using Antlr4.Runtime.Sharpen;

namespace Antlr4.Runtime
{
    public abstract class Recognizer<Symbol, ATNInterpreter> : IRecognizer
        where ATNInterpreter : ATNSimulator
    {
        public const int Eof = -1;

<<<<<<< HEAD
        private static readonly IDictionary<string[], IDictionary<string, int>> tokenTypeMapCache = new Dictionary<string[], IDictionary<string, int>>();

        private static readonly IDictionary<string[], IDictionary<string, int>> ruleIndexMapCache = new Dictionary<string[], IDictionary<string, int>>();

        [NotNull]
        private IAntlrErrorListener<Symbol>[] _listeners =
        {
#if !PORTABLE
            ConsoleErrorListener<Symbol>.Instance
#endif
        };
=======
        private static readonly IDictionary<IVocabulary, IDictionary<string, int>> tokenTypeMapCache = new WeakHashMap<IVocabulary, IDictionary<string, int>>();

        private static readonly IDictionary<string[], IDictionary<string, int>> ruleIndexMapCache = new WeakHashMap<string[], IDictionary<string, int>>();

        private sealed class _CopyOnWriteArrayList_60 : CopyOnWriteArrayList<IAntlrErrorListener<Symbol>>
        {
            public _CopyOnWriteArrayList_60()
            {
                {
                    this.Add(ConsoleErrorListener.Instance);
                }
            }
        }

        [NotNull]
        private IList<IAntlrErrorListener<Symbol>> _listeners = new _CopyOnWriteArrayList_60();
>>>>>>> 53a6ff65

        protected internal ATNInterpreter _interp;

        private int _stateNumber = -1;

        /// <summary>
        /// Used to print out token names like ID during debugging and
        /// error reporting.
        /// </summary>
        /// <remarks>
        /// Used to print out token names like ID during debugging and
        /// error reporting.  The generated parsers implement a method
        /// that overrides this to point to their String[] tokenNames.
        /// </remarks>
        [System.ObsoleteAttribute(@"Use Recognizer{Symbol, ATNInterpreter}.Vocabulary() instead.")]
        public abstract string[] TokenNames
        {
            get;
        }

        public abstract string[] RuleNames
        {
            get;
        }

        /// <summary>Get the vocabulary used by the recognizer.</summary>
        /// <remarks>Get the vocabulary used by the recognizer.</remarks>
        /// <returns>
        /// A
        /// <see cref="IVocabulary"/>
        /// instance providing information about the
        /// vocabulary used by the grammar.
        /// </returns>
        public virtual IVocabulary Vocabulary
        {
            get
            {
                return Antlr4.Runtime.Vocabulary.FromTokenNames(TokenNames);
            }
        }

        /// <summary>Get a map from token names to token types.</summary>
        /// <remarks>
        /// Get a map from token names to token types.
        /// <p>Used for XPath and tree pattern compilation.</p>
        /// </remarks>
        [NotNull]
        public virtual IDictionary<string, int> TokenTypeMap
        {
            get
            {
                IVocabulary vocabulary = Vocabulary;
                lock (tokenTypeMapCache)
                {
                    IDictionary<string, int> result = tokenTypeMapCache.Get(vocabulary);
                    if (result == null)
                    {
<<<<<<< HEAD
                        result = Utils.ToMap(tokenNames);
                        result["EOF"] = TokenConstants.Eof;
                        tokenTypeMapCache.Put(tokenNames, result);
=======
                        result = new Dictionary<string, int>();
                        for (int i = 0; i < Atn.maxTokenType; i++)
                        {
                            string literalName = vocabulary.GetLiteralName(i);
                            if (literalName != null)
                            {
                                result.Put(literalName, i);
                            }
                            string symbolicName = vocabulary.GetSymbolicName(i);
                            if (symbolicName != null)
                            {
                                result.Put(symbolicName, i);
                            }
                        }
                        result.Put("EOF", TokenConstants.Eof);
                        result = Antlr4.Runtime.Sharpen.Collections.UnmodifiableMap(result);
                        tokenTypeMapCache.Put(vocabulary, result);
>>>>>>> 53a6ff65
                    }
                    return result;
                }
            }
        }

        /// <summary>Get a map from rule names to rule indexes.</summary>
        /// <remarks>
        /// Get a map from rule names to rule indexes.
        /// <p>Used for XPath and tree pattern compilation.</p>
        /// </remarks>
        [NotNull]
        public virtual IDictionary<string, int> RuleIndexMap
        {
            get
            {
                string[] ruleNames = RuleNames;
                if (ruleNames == null)
                {
                    throw new NotSupportedException("The current recognizer does not provide a list of rule names.");
                }
                lock (ruleIndexMapCache)
                {
                    IDictionary<string, int> result = ruleIndexMapCache.Get(ruleNames);
                    if (result == null)
                    {
                        result = Utils.ToMap(ruleNames);
                        ruleIndexMapCache.Put(ruleNames, result);
                    }
                    return result;
                }
            }
        }

        public virtual int GetTokenType(string tokenName)
        {
            int ttype;
            if (TokenTypeMap.TryGetValue(tokenName, out ttype))
            {
                return ttype;
            }
            return TokenConstants.InvalidType;
        }

        /// <summary>
        /// If this recognizer was generated, it will have a serialized ATN
        /// representation of the grammar.
        /// </summary>
        /// <remarks>
        /// If this recognizer was generated, it will have a serialized ATN
        /// representation of the grammar.
        /// <p>For interpreters, we don't know their serialized ATN despite having
        /// created the interpreter from it.</p>
        /// </remarks>
        public virtual string SerializedAtn
        {
            [return: NotNull]
            get
            {
                throw new NotSupportedException("there is no serialized ATN");
            }
        }

        /// <summary>For debugging and other purposes, might want the grammar name.</summary>
        /// <remarks>
        /// For debugging and other purposes, might want the grammar name.
        /// Have ANTLR generate an implementation for this method.
        /// </remarks>
        public abstract string GrammarFileName
        {
            get;
        }

        /// <summary>
        /// Get the
        /// <see cref="Antlr4.Runtime.Atn.ATN"/>
        /// used by the recognizer for prediction.
        /// </summary>
        /// <returns>
        /// The
        /// <see cref="Antlr4.Runtime.Atn.ATN"/>
        /// used by the recognizer for prediction.
        /// </returns>
        public virtual ATN Atn
        {
            get
            {
                return _interp.atn;
            }
        }

        /// <summary>Get the ATN interpreter used by the recognizer for prediction.</summary>
        /// <remarks>Get the ATN interpreter used by the recognizer for prediction.</remarks>
        /// <returns>The ATN interpreter used by the recognizer for prediction.</returns>
        /// <summary>Set the ATN interpreter used by the recognizer for prediction.</summary>
        /// <remarks>Set the ATN interpreter used by the recognizer for prediction.</remarks>
        /// <value>
        /// The ATN interpreter used by the recognizer for
        /// prediction.
        /// </value>
        public virtual ATNInterpreter Interpreter
        {
            get
            {
                return _interp;
            }
            set
            {
                ATNInterpreter interpreter = value;
                _interp = interpreter;
            }
        }

        /// <summary>
        /// If profiling during the parse/lex, this will return DecisionInfo records
        /// for each decision in recognizer in a ParseInfo object.
        /// </summary>
        /// <remarks>
        /// If profiling during the parse/lex, this will return DecisionInfo records
        /// for each decision in recognizer in a ParseInfo object.
        /// </remarks>
        /// <since>4.3</since>
        public virtual Antlr4.Runtime.Atn.ParseInfo ParseInfo
        {
            get
            {
                return null;
            }
        }

        /// <summary>What is the error header, normally line/character position information?</summary>
        [return: NotNull]
        public virtual string GetErrorHeader(RecognitionException e)
        {
            int line = e.OffendingToken.Line;
            int charPositionInLine = e.OffendingToken.Column;
            return "line " + line + ":" + charPositionInLine;
        }

        /// <summary>
        /// How should a token be displayed in an error message? The default
        /// is to display just the text, but during development you might
        /// want to have a lot of information spit out.
        /// </summary>
        /// <remarks>
        /// How should a token be displayed in an error message? The default
        /// is to display just the text, but during development you might
        /// want to have a lot of information spit out.  Override in that case
        /// to use t.toString() (which, for CommonToken, dumps everything about
        /// the token). This is better than forcing you to override a method in
        /// your token objects because you don't have to go modify your lexer
        /// so that it creates a new Java type.
        /// </remarks>
        [ObsoleteAttribute(@"This method is not called by the ANTLR 4 Runtime. Specific implementations of IAntlrErrorStrategy may provide a similar feature when necessary. For example, see DefaultErrorStrategy.GetTokenErrorDisplay(IToken).")]
        public virtual string GetTokenErrorDisplay(IToken t)
        {
            if (t == null)
            {
                return "<no token>";
            }
            string s = t.Text;
            if (s == null)
            {
                if (t.Type == TokenConstants.Eof)
                {
                    s = "<EOF>";
                }
                else
                {
                    s = "<" + t.Type + ">";
                }
            }
            s = s.Replace("\n", "\\n");
            s = s.Replace("\r", "\\r");
            s = s.Replace("\t", "\\t");
            return "'" + s + "'";
        }

        /// <exception>
        /// NullPointerException
        /// if
        /// <paramref name="listener"/>
        /// is
        /// <see langword="null"/>
        /// .
        /// </exception>
        public virtual void AddErrorListener(IAntlrErrorListener<Symbol> listener)
        {
            Args.NotNull("listener", listener);

            IAntlrErrorListener<Symbol>[] listeners = _listeners;
            Array.Resize(ref listeners, listeners.Length + 1);
            listeners[listeners.Length - 1] = listener;
            _listeners = listeners;
        }

        public virtual void RemoveErrorListener(IAntlrErrorListener<Symbol> listener)
        {
            IAntlrErrorListener<Symbol>[] listeners = _listeners;
            int removeIndex = Array.IndexOf(listeners, listener);
            if (removeIndex < 0)
                return;

            Array.Copy(listeners, removeIndex + 1, listeners, removeIndex, listeners.Length - removeIndex - 1);
            Array.Resize(ref listeners, listeners.Length - 1);
            _listeners = listeners;
        }

        public virtual void RemoveErrorListeners()
        {
            _listeners = new IAntlrErrorListener<Symbol>[0];
        }

        [NotNull]
        public virtual IList<IAntlrErrorListener<Symbol>> ErrorListeners
        {
            get
            {
                return new List<IAntlrErrorListener<Symbol>>(_listeners);
            }
        }

        public virtual IAntlrErrorListener<Symbol> ErrorListenerDispatch
        {
            get
            {
                return new ProxyErrorListener<Symbol>(ErrorListeners);
            }
        }

        // subclass needs to override these if there are sempreds or actions
        // that the ATN interp needs to execute
        public virtual bool Sempred(RuleContext _localctx, int ruleIndex, int actionIndex)
        {
            return true;
        }

        public virtual bool Precpred(RuleContext localctx, int precedence)
        {
            return true;
        }

        public virtual void Action(RuleContext _localctx, int ruleIndex, int actionIndex)
        {
        }

        /// <summary>
        /// Indicate that the recognizer has changed internal state that is
        /// consistent with the ATN state passed in.
        /// </summary>
        /// <remarks>
        /// Indicate that the recognizer has changed internal state that is
        /// consistent with the ATN state passed in.  This way we always know
        /// where we are in the ATN as the parser goes along. The rule
        /// context objects form a stack that lets us see the stack of
        /// invoking rules. Combine this and we have complete ATN
        /// configuration information.
        /// </remarks>
        public int State
        {
            get
            {
                return _stateNumber;
            }
            set
            {
                int atnState = value;
                //		System.err.println("setState "+atnState);
                _stateNumber = atnState;
            }
        }

        public abstract IIntStream InputStream
        {
            get;
        }
        //		if ( traceATNStates ) _ctx.trace(atnState);
    }
}<|MERGE_RESOLUTION|>--- conflicted
+++ resolved
@@ -41,8 +41,7 @@
     {
         public const int Eof = -1;
 
-<<<<<<< HEAD
-        private static readonly IDictionary<string[], IDictionary<string, int>> tokenTypeMapCache = new Dictionary<string[], IDictionary<string, int>>();
+        private static readonly IDictionary<IVocabulary, IDictionary<string, int>> tokenTypeMapCache = new ConditionalWeakTable<IVocabulary, IDictionary<string, int>>();
 
         private static readonly IDictionary<string[], IDictionary<string, int>> ruleIndexMapCache = new Dictionary<string[], IDictionary<string, int>>();
 
@@ -53,24 +52,6 @@
             ConsoleErrorListener<Symbol>.Instance
 #endif
         };
-=======
-        private static readonly IDictionary<IVocabulary, IDictionary<string, int>> tokenTypeMapCache = new WeakHashMap<IVocabulary, IDictionary<string, int>>();
-
-        private static readonly IDictionary<string[], IDictionary<string, int>> ruleIndexMapCache = new WeakHashMap<string[], IDictionary<string, int>>();
-
-        private sealed class _CopyOnWriteArrayList_60 : CopyOnWriteArrayList<IAntlrErrorListener<Symbol>>
-        {
-            public _CopyOnWriteArrayList_60()
-            {
-                {
-                    this.Add(ConsoleErrorListener.Instance);
-                }
-            }
-        }
-
-        [NotNull]
-        private IList<IAntlrErrorListener<Symbol>> _listeners = new _CopyOnWriteArrayList_60();
->>>>>>> 53a6ff65
 
         protected internal ATNInterpreter _interp;
 
@@ -128,11 +109,6 @@
                     IDictionary<string, int> result = tokenTypeMapCache.Get(vocabulary);
                     if (result == null)
                     {
-<<<<<<< HEAD
-                        result = Utils.ToMap(tokenNames);
-                        result["EOF"] = TokenConstants.Eof;
-                        tokenTypeMapCache.Put(tokenNames, result);
-=======
                         result = new Dictionary<string, int>();
                         for (int i = 0; i < Atn.maxTokenType; i++)
                         {
@@ -147,10 +123,8 @@
                                 result.Put(symbolicName, i);
                             }
                         }
-                        result.Put("EOF", TokenConstants.Eof);
-                        result = Antlr4.Runtime.Sharpen.Collections.UnmodifiableMap(result);
+                        result["EOF"] = TokenConstants.Eof;
                         tokenTypeMapCache.Put(vocabulary, result);
->>>>>>> 53a6ff65
                     }
                     return result;
                 }
