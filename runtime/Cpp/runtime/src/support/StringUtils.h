--- conflicted
+++ resolved
@@ -12,41 +12,15 @@
   // For all conversions utf8 <-> utf32.
   // VS 2015 and VS 2017 have different bugs in std::codecvt_utf8<char32_t> (VS 2013 works fine).
 #if defined(_MSC_VER) && _MSC_VER >= 1900 && _MSC_VER < 2000
-<<<<<<< HEAD
-  using UtfConverterType = std::wstring_convert<std::codecvt_utf8<__int32>, __int32>;
-  using UtfConverterWide = std::u32string;
-#else
-  using UtfConverterType = std::wstring_convert<std::codecvt_utf8<char32_t>, char32_t>;
-  using UtfConverterWide = std::wstring_convert<std::codecvt_utf8<char32_t>, char32_t>::wide_string;
-=======
   typedef std::wstring_convert<std::codecvt_utf8<__int32>, __int32> UTF32Converter;
 #else
   typedef std::wstring_convert<std::codecvt_utf8<char32_t>, char32_t> UTF32Converter;
->>>>>>> e9155ef9
 #endif
   
   // The conversion functions fails in VS2017, so we explicitly use a workaround.
   template<typename T>
   inline std::string utf32_to_utf8(T const& data)
   {
-<<<<<<< HEAD
-    #if defined(_MSC_VER) && _MSC_VER > 1900 && _MSC_VER < 2000
-      auto p = reinterpret_cast<const int32_t *>(_data.data());
-      return UtfConverterType().to_bytes(p, p + _data.size());
-    #else
-      return UtfConverterType().to_bytes(_data);
-    #endif
-  }
-
-  inline UtfConverterWide utf8_to_utf32(const char* first, const char* last)
-  {
-    #if defined(_MSC_VER) && _MSC_VER > 1900 && _MSC_VER < 2000
-      auto r = UtfConverterType().from_bytes(first, last);
-      std::u32string s = reinterpret_cast<const char32_t *>(r.data());
-      return s;
-    #else
-      return UtfConverterType().from_bytes(first, last);
-=======
     // Don't make the converter static or we have to serialize access to it.
     UTF32Converter converter;
 
@@ -67,7 +41,6 @@
       i32string s = reinterpret_cast<const int32_t *>(r.data());
     #else
       std::u32string s = converter.from_bytes(first, last);
->>>>>>> e9155ef9
     #endif
     
     return s;
