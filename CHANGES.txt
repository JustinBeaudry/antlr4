ANTLR v4 Honey Badger

<<<<<<< HEAD
January 11, 2013

* Updated error 72, 76; added 73-74 and 136-143: detailed errors about name
  conflicts
* Report exact location for parameter/retval/local name conflicts
* Add error 144: multi-character literals are not allowed in lexer sets
* Error 134 now only applies to rule references in lexer sets
* Updated error messages (cleanup)

January 10, 2013

* Add error 135: cannot assign a value to list label: $label
  (fixes antlr/antlr4#128)

January 2, 2013
=======
January 3, 2012

* Allow restriction of individual decisions to SLL prediction; blocks in parsers
  support an "sll=true;" option to explicitly specify

January 2, 2012
>>>>>>> 781d79e0

* Fix EOF handling (antlr/antlr4#110)
* Remove TREE_PARSER reference
* Additional validation checks in ATN deserialization
* Fix potential NPE in parser predicate evaluation
* Fix termination condition detection in full-context parsing

January 1, 2013

* Updated documentation
* Minor code cleanup
* Added the `-XdbgSTWait` command line option for the Tool
* Removed method override since bug was fixed in V3 runtime

December 31, 2012

* I altered Target.getTargetStringLiteralFromANTLRStringLiteral() so that
  it converts \uXXXX in an ANTLR string to \\uXXXX, thus, avoiding Java's
  conversion to a single character before compilation.

December 16, 2012

* Encapsulate some fields in ANTLRMessage
* Remove ErrorType.INVALID
* Update error/warning messages, show all v3 compatibility messages

December 12, 2012

* Use arrays instead of HashSet to save memory in SemanticContext.AND/OR
* Use arrays instead of HashSet to save memory in cached DFA
* Reduce single-operand SemanticContext.and/or operations

December 11, 2012

* Add -long-messages option; only show exceptions with errors when set
* "warning treated as error" is a one-off error
* Listen for issues reported by StringTemplate, report them as warnings
* Fix template issues
* GrammarASTWithOptions.getOptions never returns null
* Use EnumSet instead of HashSet
* Use new STGroup.GROUP_FILE_EXTENSION value

December 2, 2012

* Remove -Xverbose-dfa option
* Create the ParseTreeVisitor interface for all visitors, rename previous base
  visitor class to AbstractParseTreeVisitor

December 1, 2012

* escape [\n\r\t] in lexical error messages; e.g,:
  line 2:3 token recognition error at: '\t'
  line 2:4 token recognition error at: '\n'

* added error for bad sets in lexer; e.g.:
  lexer set element A is invalid (either rule ref or literal with > 1 char)
  some tests in TestSets appeared to allow ~('a'|B) but it was randomly working.
  ('a'|B) works, though doesn't collapse to a set.

* label+='foo' wasn't generating good code. It was generating token type as
  variable name. Now, I gen "s<ttype>" for implicit labels on string literals.

* tokens now have token and char source to draw from.

* remove -Xsave-lexer option; log file as implicit lexer AST.

November 30, 2012

* Maven updates (cleanup, unification, and specify Java 6 bootstrap classpath)

November 28, 2012

* Maven updates (uber-jar, manifest details)

November 27, 2012

* Maven updates (prepare for deploying to Sonatype OSS)
* Use efficient bitset tests instead of long chains of operator ==

November 26, 2012

* Maven updates (include sources and javadocs, fix warnings)
* Don't generate action methods for lexer rules not containing an action
* Generated action and sempred methods are private
* Remove unused / problematic methods:
** (unused) TerminalNodeImpl.isErrorNode
** (unused) RuleContext.conflictsWith, RuleContext.suffix.
** (problematic) RuleContext.hashCode, RuleContext.equals.

November 23, 2012

* Updated Maven build (added master POM, cleaned up module POMs)

November 22, 2012

* make sure left-recur rule translation uses token stream from correct imported file.
* actions like @after in imported rules caused inf loop.
* This misidentified scope lexer/parser: @lexer::members { } @parser::members { }

November 18, 2012

* fixed: undefined rule refs caused exception
* cleanup, rm dead etypes, add check for ids that cause code gen issues
* added notion of one-off error
* added check for v3 backward incompatibilities:
** tree grammars
** labels in lexer rules
** tokens {A;B;} syntax
** tokens {A='C';} syntax
** {...}?=> gate semantic predicates
** (...)=> syntactic predicates
* Detect EOF in lexer rule

November 17, 2012

* .tokens files goes in output dir like parser file.
* added check: action in lexer rules must be last element of outermost alt
* properly check for grammar/filename difference
* if labels, don't allow set collapse for
  a : A # X | B ;
* wasn't checking soon enough for rule redef; now it sets a dead flag in
  AST so no more walking dup.
  error(51): T.g:7:0: rule s redefinition (ignoring); previous at line 3

November 11, 2012

* Change version to 4.0b4 (btw, forgot to push 4.0b3 in build.properties when
  I made git tag 4.0b3...ooops).

November 4, 2012

* Kill box in tree dialog box makes dialog dispose of itself

October 29, 2012

* Sam fixes nongreedy more.
* -Werror added.
* Sam made speed improvement re preds in lexer.

October 20, 2012

* Merged Sam's fix for nongreedy lexer/parser. lots of unit tests. A fix in
  prediction ctx merge. https://github.com/parrt/antlr4/pull/99

October 14, 2012

* Rebuild how ANTLR detects SLL conflict and failover to full LL.  LL is
  a bit slower but correct now.  Added ability to ask for exact ambiguity
  detection.

October 8, 2012

* Fixed a bug where labeling the alternatives of the start rule caused
  a null pointer exception.

October 1, 2012 -- 4.0b2 release

September 30, 2012

* Fixed the unbuffered streams, which actually buffered everything
  up by mistake. tweaked a few comments.

* Added a getter to IntStream for the token factory

* Added -depend cmd-line option.

September 29, 2012

* no nongreedy or wildcard in parser.

September 28, 2012

* empty "tokens {}" is ok now.

September 22, 2012

* Rule exception handlers weren't passed to the generated code
* $ruleattribute.foo weren't handled properly
* Added -package option

September 18, 2012 -- 4.0b1 release<|MERGE_RESOLUTION|>--- conflicted
+++ resolved
@@ -1,6 +1,5 @@
 ANTLR v4 Honey Badger
 
-<<<<<<< HEAD
 January 11, 2013
 
 * Updated error 72, 76; added 73-74 and 136-143: detailed errors about name
@@ -9,6 +8,8 @@
 * Add error 144: multi-character literals are not allowed in lexer sets
 * Error 134 now only applies to rule references in lexer sets
 * Updated error messages (cleanup)
+* Allow restriction of individual decisions to SLL prediction; blocks in parsers
+  support an "sll=true;" option to explicitly specify
 
 January 10, 2013
 
@@ -16,14 +17,6 @@
   (fixes antlr/antlr4#128)
 
 January 2, 2013
-=======
-January 3, 2012
-
-* Allow restriction of individual decisions to SLL prediction; blocks in parsers
-  support an "sll=true;" option to explicitly specify
-
-January 2, 2012
->>>>>>> 781d79e0
 
 * Fix EOF handling (antlr/antlr4#110)
 * Remove TREE_PARSER reference
